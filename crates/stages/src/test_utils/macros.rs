macro_rules! stage_test_suite {
    ($runner:ident, $name:ident) => {

         paste::item! {
            /// Check that the execution is short-circuited if the database is empty.
            #[tokio::test]
            async fn [< execute_empty_db_ $name>] () {
                // Set up the runner
                let runner = $runner::default();

                // Execute the stage with empty database
                let input = crate::stage::ExecInput::default();

                // Run stage execution
                let result = runner.execute(input).await;
                // Check that the result is returned and the stage does not panic.
                // The return result with empty db is stage-specific.
                assert_matches::assert_matches!(result, Ok(_));

                // Validate the stage execution
<<<<<<< HEAD
                assert!(runner.validate_execution(input, result.unwrap().ok()).is_ok(), "execution validation");
=======
                assert_matches::assert_matches!(
                    runner.validate_execution(input, result.unwrap().ok()),
                    Ok(_),
                    "execution validation"
                );
>>>>>>> 01b0143e
            }

            // Run the complete stage execution flow.
            #[tokio::test]
            async fn [< execute_ $name>] () {
                let (target, current_checkpoint) = (500, 100);

                // Set up the runner
                let mut runner = $runner::default();
                let input = crate::stage::ExecInput {
                    target: Some(target),
                    checkpoint: Some(reth_primitives::stage::StageCheckpoint::new(current_checkpoint)),
                };
                let seed = runner.seed_execution(input).expect("failed to seed");
                let db = runner.tx().inner_raw();
                let factory = ProviderFactory::new(db.as_ref(), MAINNET.clone());

                let rx = runner.execute(input);

                // Run `after_execution` hook
                runner.after_execution(seed).await.expect("failed to run after execution hook");

                // Assert the successful result
                let result = rx.await.unwrap();
                assert_matches::assert_matches!(result, Ok(_));

                let output = result.unwrap();
                assert!(runner.stage().is_execute_done(&mut factory.provider_rw().unwrap(), input, output).await.unwrap());
                assert_matches::assert_matches!(
<<<<<<< HEAD
                    output,
                    ExecOutput { checkpoint } if checkpoint.block_number == previous_stage
                );

                // Validate the stage execution
                assert!(runner.validate_execution(input, Some(output)).is_ok(), "execution validation");
=======
                    result,
                    Ok(ExecOutput { done, checkpoint })
                        if done && checkpoint.block_number == target
                );

                // Validate the stage execution
                assert_matches::assert_matches!(
                    runner.validate_execution(input, result.ok()),
                    Ok(_),
                    "execution validation"
                );
>>>>>>> 01b0143e
            }

            // Check that unwind does not panic on no new entries within the input range.
            #[tokio::test]
            async fn [< unwind_no_new_entries_ $name>] () {
                // Set up the runner
                let mut runner = $runner::default();
                let input = crate::stage::UnwindInput::default();

                // Seed the database
                runner.seed_execution(crate::stage::ExecInput::default()).expect("failed to seed");

                runner.before_unwind(input).expect("failed to execute before_unwind hook");

                // Run stage unwind
                let rx = runner.unwind(input).await;
                assert_matches::assert_matches!(
                    rx,
                    Ok(UnwindOutput { checkpoint }) if checkpoint.block_number == input.unwind_to
                );

                // Validate the stage unwind
<<<<<<< HEAD
                assert!(runner.validate_unwind(input).is_ok(), "unwind validation");
=======
                assert_matches::assert_matches!(
                    runner.validate_unwind(input),
                    Ok(_),
                    "unwind validation"
                );
>>>>>>> 01b0143e
            }

            // Run complete execute and unwind flow.
            #[tokio::test]
            async fn [< unwind_ $name>] () {
                let (target, current_checkpoint) = (500, 100);

                // Set up the runner
                let mut runner = $runner::default();
                let execute_input = crate::stage::ExecInput {
                    target: Some(target),
                    checkpoint: Some(reth_primitives::stage::StageCheckpoint::new(current_checkpoint)),
                };
                let seed = runner.seed_execution(execute_input).expect("failed to seed");
                let db = runner.tx().inner_raw();
                let factory = ProviderFactory::new(db.as_ref(), MAINNET.clone());

                // Run stage execution
                let rx = runner.execute(execute_input);
                runner.after_execution(seed).await.expect("failed to run after execution hook");

                // Assert the successful execution result
                let stage = runner.stage();

                let result = rx.await.unwrap();
                assert_matches::assert_matches!(result, Ok(_));

                let execute_output = result.unwrap();
                assert!(stage.is_execute_done(&mut factory.provider_rw().unwrap(), execute_input, execute_output).await.unwrap());
                assert_matches::assert_matches!(
<<<<<<< HEAD
                    execute_output,
                    ExecOutput { checkpoint } if checkpoint.block_number == previous_stage
                );
                assert!(runner.validate_execution(execute_input, Some(execute_output)).is_ok(), "execution validation");
=======
                    result,
                    Ok(ExecOutput { done, checkpoint })
                        if done && checkpoint.block_number == target
                );
                assert_matches::assert_matches!(
                    runner.validate_execution(execute_input, result.ok()),
                    Ok(_),
                    "execution validation"
                );

>>>>>>> 01b0143e

                // Run stage unwind
                let unwind_input = crate::stage::UnwindInput {
                    unwind_to: current_checkpoint,
                    checkpoint: reth_primitives::stage::StageCheckpoint::new(target),
                    bad_block: None,
                };

                runner.before_unwind(unwind_input).expect("Failed to unwind state");

                let rx = runner.unwind(unwind_input).await;
                assert_matches::assert_matches!(rx, Ok(_));
                let unwind_output = rx.unwrap();

                // Assert the successful unwind result
                assert!(stage.is_unwind_done(&mut factory.provider_rw().unwrap(), unwind_input, unwind_output));
                assert_matches::assert_matches!(
                    unwind_output,
                    UnwindOutput { checkpoint } if checkpoint.block_number == unwind_input.unwind_to
                );

                // Validate the stage unwind
<<<<<<< HEAD
                assert!(runner.validate_unwind(unwind_input).is_ok(), "unwind validation");
=======
                assert_matches::assert_matches!(
                    runner.validate_unwind(unwind_input),
                    Ok(_),
                    "unwind validation"
                );
            }
        }
    };
}

// `execute_already_reached_target` is not suitable for the headers stage thus
// included in the test suite extension
macro_rules! stage_test_suite_ext {
    ($runner:ident, $name:ident) => {
        crate::test_utils::stage_test_suite!($runner, $name);

        paste::item! {
            /// Check that the execution is short-circuited if the target was already reached.
            #[tokio::test]
            async fn [< execute_already_reached_target_ $name>] () {
                let current_checkpoint = 1000;

                // Set up the runner
                let mut runner = $runner::default();
                let input = crate::stage::ExecInput {
                    target: Some(current_checkpoint),
                    checkpoint: Some(reth_primitives::stage::StageCheckpoint::new(current_checkpoint)),
                };
                let seed = runner.seed_execution(input).expect("failed to seed");

                // Run stage execution
                let rx = runner.execute(input);

                // Run `after_execution` hook
                runner.after_execution(seed).await.expect("failed to run after execution hook");

                // Assert the successful result
                let result = rx.await.unwrap();
                assert_matches::assert_matches!(
                    result,
                    Ok(ExecOutput { done, checkpoint })
                        if done && checkpoint.block_number == current_checkpoint
                );

                // Validate the stage execution
                assert_matches::assert_matches!(
                    runner.validate_execution(input, result.ok()),
                    Ok(_),
                    "execution validation"
                );
>>>>>>> 01b0143e
            }
        }
    };
}

pub(crate) use stage_test_suite;<|MERGE_RESOLUTION|>--- conflicted
+++ resolved
@@ -1,6 +1,5 @@
 macro_rules! stage_test_suite {
     ($runner:ident, $name:ident) => {
-
          paste::item! {
             /// Check that the execution is short-circuited if the database is empty.
             #[tokio::test]
@@ -18,15 +17,11 @@
                 assert_matches::assert_matches!(result, Ok(_));
 
                 // Validate the stage execution
-<<<<<<< HEAD
-                assert!(runner.validate_execution(input, result.unwrap().ok()).is_ok(), "execution validation");
-=======
                 assert_matches::assert_matches!(
                     runner.validate_execution(input, result.unwrap().ok()),
                     Ok(_),
                     "execution validation"
                 );
->>>>>>> 01b0143e
             }
 
             // Run the complete stage execution flow.
@@ -41,8 +36,8 @@
                     checkpoint: Some(reth_primitives::stage::StageCheckpoint::new(current_checkpoint)),
                 };
                 let seed = runner.seed_execution(input).expect("failed to seed");
-                let db = runner.tx().inner_raw();
-                let factory = ProviderFactory::new(db.as_ref(), MAINNET.clone());
+                let db = crate::test_utils::StageTestRunner::tx(&runner).inner_raw();
+                let factory = reth_provider::ProviderFactory::new(db.as_ref(), reth_primitives::MAINNET.clone());
 
                 let rx = runner.execute(input);
 
@@ -54,28 +49,22 @@
                 assert_matches::assert_matches!(result, Ok(_));
 
                 let output = result.unwrap();
-                assert!(runner.stage().is_execute_done(&mut factory.provider_rw().unwrap(), input, output).await.unwrap());
+                assert!(crate::test_utils::StageTestRunner::stage(&runner).is_execute_done(
+                    &mut factory.provider_rw().unwrap(),
+                    input,
+                    output,
+                ).await.unwrap());
                 assert_matches::assert_matches!(
-<<<<<<< HEAD
                     output,
-                    ExecOutput { checkpoint } if checkpoint.block_number == previous_stage
-                );
-
-                // Validate the stage execution
-                assert!(runner.validate_execution(input, Some(output)).is_ok(), "execution validation");
-=======
-                    result,
-                    Ok(ExecOutput { done, checkpoint })
-                        if done && checkpoint.block_number == target
+                    ExecOutput { checkpoint } if checkpoint.block_number == target
                 );
 
                 // Validate the stage execution
                 assert_matches::assert_matches!(
-                    runner.validate_execution(input, result.ok()),
+                    runner.validate_execution(input, Some(output)),
                     Ok(_),
                     "execution validation"
                 );
->>>>>>> 01b0143e
             }
 
             // Check that unwind does not panic on no new entries within the input range.
@@ -98,15 +87,11 @@
                 );
 
                 // Validate the stage unwind
-<<<<<<< HEAD
-                assert!(runner.validate_unwind(input).is_ok(), "unwind validation");
-=======
                 assert_matches::assert_matches!(
                     runner.validate_unwind(input),
                     Ok(_),
                     "unwind validation"
                 );
->>>>>>> 01b0143e
             }
 
             // Run complete execute and unwind flow.
@@ -121,39 +106,35 @@
                     checkpoint: Some(reth_primitives::stage::StageCheckpoint::new(current_checkpoint)),
                 };
                 let seed = runner.seed_execution(execute_input).expect("failed to seed");
-                let db = runner.tx().inner_raw();
-                let factory = ProviderFactory::new(db.as_ref(), MAINNET.clone());
+                let db = crate::test_utils::StageTestRunner::tx(&runner).inner_raw();
+                let factory = reth_provider::ProviderFactory::new(db.as_ref(), reth_primitives::MAINNET.clone());
 
                 // Run stage execution
                 let rx = runner.execute(execute_input);
                 runner.after_execution(seed).await.expect("failed to run after execution hook");
 
                 // Assert the successful execution result
-                let stage = runner.stage();
+                let stage = crate::test_utils::StageTestRunner::stage(&runner);
 
                 let result = rx.await.unwrap();
                 assert_matches::assert_matches!(result, Ok(_));
 
                 let execute_output = result.unwrap();
-                assert!(stage.is_execute_done(&mut factory.provider_rw().unwrap(), execute_input, execute_output).await.unwrap());
+                assert!(stage.is_execute_done(
+                    &mut factory.provider_rw().unwrap(),
+                    execute_input,
+                    execute_output,
+                ).await.unwrap());
                 assert_matches::assert_matches!(
-<<<<<<< HEAD
                     execute_output,
-                    ExecOutput { checkpoint } if checkpoint.block_number == previous_stage
-                );
-                assert!(runner.validate_execution(execute_input, Some(execute_output)).is_ok(), "execution validation");
-=======
-                    result,
-                    Ok(ExecOutput { done, checkpoint })
-                        if done && checkpoint.block_number == target
+                    ExecOutput { checkpoint } if checkpoint.block_number == target
                 );
                 assert_matches::assert_matches!(
-                    runner.validate_execution(execute_input, result.ok()),
+                    runner.validate_execution(execute_input, Some(execute_output)),
                     Ok(_),
                     "execution validation"
                 );
 
->>>>>>> 01b0143e
 
                 // Run stage unwind
                 let unwind_input = crate::stage::UnwindInput {
@@ -176,9 +157,6 @@
                 );
 
                 // Validate the stage unwind
-<<<<<<< HEAD
-                assert!(runner.validate_unwind(unwind_input).is_ok(), "unwind validation");
-=======
                 assert_matches::assert_matches!(
                     runner.validate_unwind(unwind_input),
                     Ok(_),
@@ -189,50 +167,4 @@
     };
 }
 
-// `execute_already_reached_target` is not suitable for the headers stage thus
-// included in the test suite extension
-macro_rules! stage_test_suite_ext {
-    ($runner:ident, $name:ident) => {
-        crate::test_utils::stage_test_suite!($runner, $name);
-
-        paste::item! {
-            /// Check that the execution is short-circuited if the target was already reached.
-            #[tokio::test]
-            async fn [< execute_already_reached_target_ $name>] () {
-                let current_checkpoint = 1000;
-
-                // Set up the runner
-                let mut runner = $runner::default();
-                let input = crate::stage::ExecInput {
-                    target: Some(current_checkpoint),
-                    checkpoint: Some(reth_primitives::stage::StageCheckpoint::new(current_checkpoint)),
-                };
-                let seed = runner.seed_execution(input).expect("failed to seed");
-
-                // Run stage execution
-                let rx = runner.execute(input);
-
-                // Run `after_execution` hook
-                runner.after_execution(seed).await.expect("failed to run after execution hook");
-
-                // Assert the successful result
-                let result = rx.await.unwrap();
-                assert_matches::assert_matches!(
-                    result,
-                    Ok(ExecOutput { done, checkpoint })
-                        if done && checkpoint.block_number == current_checkpoint
-                );
-
-                // Validate the stage execution
-                assert_matches::assert_matches!(
-                    runner.validate_execution(input, result.ok()),
-                    Ok(_),
-                    "execution validation"
-                );
->>>>>>> 01b0143e
-            }
-        }
-    };
-}
-
 pub(crate) use stage_test_suite;