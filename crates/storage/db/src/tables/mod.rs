//! Tables and data models.
//!
//! # Overview
//!
//! This module defines the tables in reth, as well as some table-related abstractions:
//!
//! - [`codecs`] integrates different codecs into [`Encode`](crate::abstraction::table::Encode) and
//!   [`Decode`](crate::abstraction::table::Decode)
//! - [`models`] defines the values written to tables
//!
//! # Database Tour
//!
//! TODO(onbjerg): Find appropriate format for this...

pub mod codecs;
pub mod models;
mod raw;
pub(crate) mod utils;

pub use raw::{RawDubSort, RawKey, RawTable, RawValue};

/// Declaration of all Database tables.
use crate::{
    table::DupSort,
    tables::{
        codecs::CompactU256,
        models::{
            accounts::{AccountBeforeTx, BlockNumberAddress},
            blocks::{HeaderHash, StoredBlockOmmers},
            storage_sharded_key::StorageShardedKey,
            ShardedKey, StoredBlockBodyIndices, StoredBlockWithdrawals,
        },
    },
};
use reth_primitives::{
    trie::{BranchNodeCompact, StorageTrieEntry, StoredNibbles, StoredNibblesSubKey},
    Account, Address, BlockHash, BlockNumber, Bytecode, Header, IntegerList, Receipt, StorageEntry,
<<<<<<< HEAD
    StorageTrieEntry, TransactionSigned, TxHash, TxNumber, H256,
=======
    TransactionSigned, TransitionId, TxHash, TxNumber, H256,
>>>>>>> 019ddd1e
};

/// Enum for the types of tables present in libmdbx.
#[derive(Debug)]
pub enum TableType {
    /// key value table
    Table,
    /// Duplicate key value table
    DupSort,
}

/// Number of tables that should be present inside database.
pub const NUM_TABLES: usize = 25;

/// Default tables that should be present inside database.
pub const TABLES: [(TableType, &str); NUM_TABLES] = [
    (TableType::Table, CanonicalHeaders::const_name()),
    (TableType::Table, HeaderTD::const_name()),
    (TableType::Table, HeaderNumbers::const_name()),
    (TableType::Table, Headers::const_name()),
    (TableType::Table, BlockBodyIndices::const_name()),
    (TableType::Table, BlockOmmers::const_name()),
    (TableType::Table, BlockWithdrawals::const_name()),
    (TableType::Table, TransactionBlock::const_name()),
    (TableType::Table, Transactions::const_name()),
    (TableType::Table, TxHashNumber::const_name()),
    (TableType::Table, Receipts::const_name()),
    (TableType::Table, PlainAccountState::const_name()),
    (TableType::DupSort, PlainStorageState::const_name()),
    (TableType::Table, Bytecodes::const_name()),
    (TableType::Table, AccountHistory::const_name()),
    (TableType::Table, StorageHistory::const_name()),
    (TableType::DupSort, AccountChangeSet::const_name()),
    (TableType::DupSort, StorageChangeSet::const_name()),
    (TableType::Table, HashedAccount::const_name()),
    (TableType::DupSort, HashedStorage::const_name()),
    (TableType::Table, AccountsTrie::const_name()),
    (TableType::DupSort, StoragesTrie::const_name()),
    (TableType::Table, TxSenders::const_name()),
    (TableType::Table, SyncStage::const_name()),
    (TableType::Table, SyncStageProgress::const_name()),
];

#[macro_export]
/// Macro to declare key value table.
macro_rules! table {
    ($(#[$docs:meta])+ ( $table_name:ident ) $key:ty | $value:ty) => {
        $(#[$docs])+
        ///
        #[doc = concat!("Takes [`", stringify!($key), "`] as a key and returns [`", stringify!($value), "`]")]
        #[derive(Clone, Copy, Debug, Default)]
        pub struct $table_name;

        impl $crate::table::Table for $table_name {
            const NAME: &'static str = $table_name::const_name();
            type Key = $key;
            type Value = $value;
        }

        impl $table_name {
            #[doc=concat!("Return ", stringify!($table_name), " as it is present inside the database.")]
            pub const fn const_name() -> &'static str {
                stringify!($table_name)
            }
        }

        impl std::fmt::Display for $table_name {
            fn fmt(&self, f: &mut std::fmt::Formatter<'_>) -> std::fmt::Result {
                write!(f, "{}", stringify!($table_name))
            }
        }
    };
}

#[macro_export]
/// Macro to declare duplicate key value table.
macro_rules! dupsort {
    ($(#[$docs:meta])+ ( $table_name:ident ) $key:ty | [$subkey:ty] $value:ty) => {
        table!(
            $(#[$docs])+
            ///
            #[doc = concat!("`DUPSORT` table with subkey being: [`", stringify!($subkey), "`].")]
            ( $table_name ) $key | $value
        );
        impl DupSort for $table_name {
            type SubKey = $subkey;
        }
    };
}

//
//  TABLE DEFINITIONS
//

table!(
    /// Stores the header hashes belonging to the canonical chain.
    ( CanonicalHeaders ) BlockNumber | HeaderHash
);

table!(
    /// Stores the total difficulty from a block header.
    ( HeaderTD ) BlockNumber | CompactU256
);

table!(
    /// Stores the block number corresponding to an header.
    ( HeaderNumbers ) BlockHash | BlockNumber
);

table!(
    /// Stores header bodies.
    ( Headers ) BlockNumber | Header
);

table!(
    /// Stores block indices that contains indexes of transaction and the count of them.
    ///
    /// More information about stored indices can be found in the [`StoredBlockBodyIndices`] struct.
    ( BlockBodyIndices ) BlockNumber | StoredBlockBodyIndices
);

table!(
    /// Stores the uncles/ommers of the block.
    ( BlockOmmers ) BlockNumber | StoredBlockOmmers
);

table!(
    /// Stores the block withdrawals.
    ( BlockWithdrawals ) BlockNumber | StoredBlockWithdrawals
);

table!(
    /// (Canonical only) Stores the transaction body for canonical transactions.
    (  Transactions ) TxNumber | TransactionSigned
);

table!(
    /// Stores the mapping of the transaction hash to the transaction number.
    ( TxHashNumber ) TxHash | TxNumber
);

table!(
    /// Stores the mapping of transaction number to the blocks number.
    ///
    /// The key is the highest transaction ID in the block.
    ( TransactionBlock ) TxNumber | BlockNumber
);

table!(
    /// (Canonical only) Stores transaction receipts.
    ( Receipts ) TxNumber | Receipt
);

table!(
    /// Stores all smart contract bytecodes.
    /// There will be multiple accounts that have same bytecode
    /// So we would need to introduce reference counter.
    /// This will be small optimization on state.
    ( Bytecodes ) H256 | Bytecode
);

table!(
    /// Stores the current state of an [`Account`].
    ( PlainAccountState ) Address | Account
);

dupsort!(
    /// Stores the current value of a storage key.
    ( PlainStorageState ) Address | [H256] StorageEntry
);

table!(
    /// Stores pointers to block changeset with changes for each account key.
    ///
    /// Last shard key of the storage will contains `u64::MAX` `BlockNumber`,
    /// this would allows us small optimization on db access when change is in plain state.
    ///
    /// Imagine having shards as:
    /// * `Address | 100`
    /// * `Address | u64::MAX`
    ///
    /// What we need to find is number that is one greater than N. Db `seek` function allows us to fetch
    /// the shard that equal or more than asked. For example:
    /// * For N=50 we would get first shard.
    /// * for N=150 we would get second shard.
    /// * If max block number is 200 and we ask for N=250 we would fetch last shard and
    ///     know that needed entry is in `AccountPlainState`.
    /// * If there were no shard we would get `None` entry or entry of different storage key.
    ///
    /// Code example can be found in `reth_provider::HistoricalStateProviderRef`
    ( AccountHistory ) ShardedKey<Address> | BlockNumberList
);

table!(
    /// Stores pointers to block number changeset with changes for each storage key.
    ///
    /// Last shard key of the storage will contains `u64::MAX` `BlockNumber`,
    /// this would allows us small optimization on db access when change is in plain state.
    ///
    /// Imagine having shards as:
    /// * `Address | StorageKey | 100`
    /// * `Address | StorageKey | u64::MAX`
    ///
    /// What we need to find is number that is one greater than N. Db `seek` function allows us to fetch
    /// the shard that equal or more than asked. For example:
    /// * For N=50 we would get first shard.
    /// * for N=150 we would get second shard.
    /// * If max block number is 200 and we ask for N=250 we would fetch last shard and
    ///     know that needed entry is in `StoragePlainState`.
    /// * If there were no shard we would get `None` entry or entry of different storage key.
    ///
    /// Code example can be found in `reth_provider::HistoricalStateProviderRef`
    ( StorageHistory ) StorageShardedKey | BlockNumberList
);

dupsort!(
    /// Stores the state of an account before a certain transaction changed it.
    /// Change on state can be: account is created, selfdestructed, touched while empty
    /// or changed (balance,nonce).
    ( AccountChangeSet ) BlockNumber | [Address] AccountBeforeTx
);

dupsort!(
    /// Stores the state of a storage key before a certain transaction changed it.
    /// If [`StorageEntry::value`] is zero, this means storage was not existing
    /// and needs to be removed.
    ( StorageChangeSet ) BlockNumberAddress | [H256] StorageEntry
);

table!(
    /// Stores the current state of an [`Account`] indexed with `keccak256(Address)`
    /// This table is in preparation for merkelization and calculation of state root.
    /// We are saving whole account data as it is needed for partial update when
    /// part of storage is changed. Benefit for merkelization is that hashed addresses are sorted.
    ( HashedAccount ) H256 | Account
);

dupsort!(
    /// Stores the current storage values indexed with `keccak256(Address)` and
    /// hash of storage key `keccak256(key)`.
    /// This table is in preparation for merkelization and calculation of state root.
    /// Benefit for merklization is that hashed addresses/keys are sorted.
    ( HashedStorage ) H256 | [H256] StorageEntry
);

table!(
    /// Stores the current state's Merkle Patricia Tree.
    ( AccountsTrie ) StoredNibbles | BranchNodeCompact
);

dupsort!(
    /// From HashedAddress => NibblesSubKey => Intermediate value
    ( StoragesTrie ) H256 | [StoredNibblesSubKey] StorageTrieEntry
);

table!(
    /// Stores the transaction sender for each transaction.
    /// It is needed to speed up execution stage and allows fetching signer without doing
    /// transaction signed recovery
    ( TxSenders ) TxNumber | Address
);

table!(
    /// Stores the highest synced block number of each stage.
    ( SyncStage ) StageId | BlockNumber
);

table!(
    /// Stores arbitrary data to keep track of a stage first-sync progress.
    ( SyncStageProgress ) StageId | Vec<u8>
);

/// Alias Types

/// List with transaction numbers.
pub type BlockNumberList = IntegerList;
/// Encoded stage id.
pub type StageId = String;<|MERGE_RESOLUTION|>--- conflicted
+++ resolved
@@ -35,11 +35,7 @@
 use reth_primitives::{
     trie::{BranchNodeCompact, StorageTrieEntry, StoredNibbles, StoredNibblesSubKey},
     Account, Address, BlockHash, BlockNumber, Bytecode, Header, IntegerList, Receipt, StorageEntry,
-<<<<<<< HEAD
-    StorageTrieEntry, TransactionSigned, TxHash, TxNumber, H256,
-=======
     TransactionSigned, TransitionId, TxHash, TxNumber, H256,
->>>>>>> 019ddd1e
 };
 
 /// Enum for the types of tables present in libmdbx.
