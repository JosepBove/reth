--- conflicted
+++ resolved
@@ -1,11 +1,7 @@
 use crate::{
     traits::{BlockSource, ReceiptProvider},
     AccountReader, BlockHashReader, BlockIdReader, BlockNumReader, BlockReader, BlockReaderIdExt,
-<<<<<<< HEAD
-    ChainSpecProvider, EvmEnvProvider, HeaderProvider, PostState, ReceiptProviderIdExt,
-=======
-    EvmEnvProvider, HeaderProvider, LogIndexProvider, PostState, ReceiptProviderIdExt,
->>>>>>> 1844e141
+    ChainSpecProvider, EvmEnvProvider, HeaderProvider, PostState, ReceiptProviderIdExt,LogIndexProvider,  
     StageCheckpointReader, StateProvider, StateProviderBox, StateProviderFactory,
     StateRootProvider, TransactionsProvider, WithdrawalsProvider,
 };
@@ -14,19 +10,11 @@
 use reth_primitives::{
     stage::{StageCheckpoint, StageId},
     Account, Address, Block, BlockHash, BlockHashOrNumber, BlockId, BlockNumber, Bytecode, Bytes,
-<<<<<<< HEAD
-    ChainInfo, ChainSpec, Header, Receipt, SealedBlock, SealedHeader, StorageKey, StorageValue,
+    ChainInfo, ChainSpec, IntegerList, Header, Receipt, SealedBlock, SealedHeader, StorageKey, StorageValue,
     TransactionMeta, TransactionSigned, TxHash, TxNumber, H256, KECCAK_EMPTY, MAINNET, U256,
 };
 use reth_revm_primitives::primitives::{BlockEnv, CfgEnv};
-use std::{ops::RangeBounds, sync::Arc};
-=======
-    ChainInfo, Header, IntegerList, Receipt, SealedBlock, SealedHeader, StorageKey, StorageValue,
-    TransactionMeta, TransactionSigned, TxHash, TxNumber, H256, KECCAK_EMPTY, U256,
-};
-use reth_revm_primitives::primitives::{BlockEnv, CfgEnv};
-use std::ops::{RangeBounds, RangeInclusive};
->>>>>>> 1844e141
+use std::{ops::{RangeBounds, RangeInclusive}, sync::Arc};
 
 /// Supports various api interfaces for testing purposes.
 #[derive(Debug, Clone, Default, Copy)]
