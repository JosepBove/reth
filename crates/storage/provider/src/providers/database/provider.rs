use crate::{
    post_state::StorageChangeset,
    traits::{
        AccountExtReader, BlockSource, ChangeSetReader, ReceiptProvider, StageCheckpointWriter,
    },
    AccountReader, BlockExecutionWriter, BlockHashReader, BlockNumReader, BlockReader, BlockWriter,
<<<<<<< HEAD
    EvmEnvProvider, HashingWriter, HeaderProvider, HistoryWriter, LogIndexProvider, PostState,
    ProviderError, StageCheckpointReader, StorageReader, TransactionsProvider, WithdrawalsProvider,
=======
    EvmEnvProvider, HashingWriter, HeaderProvider, HistoryWriter, PostState, ProviderError,
    PruneCheckpointReader, PruneCheckpointWriter, StageCheckpointReader, StorageReader,
    TransactionsProvider, WithdrawalsProvider,
>>>>>>> 500b0fac
};
use itertools::{izip, Itertools};
use reth_db::{
    common::KeyValue,
    cursor::{DbCursorRO, DbCursorRW, DbDupCursorRO},
    database::{Database, DatabaseGAT},
    models::{
        sharded_key, storage_sharded_key::StorageShardedKey, AccountBeforeTx, BlockNumberAddress,
        ShardedKey, StoredBlockBodyIndices, StoredBlockOmmers, StoredBlockWithdrawals,
    },
    table::Table,
    tables,
    transaction::{DbTx, DbTxMut},
    BlockNumberList, DatabaseError,
};
use reth_interfaces::Result;
use reth_primitives::{
    keccak256,
    stage::{StageCheckpoint, StageId},
    trie::Nibbles,
    Account, Address, Block, BlockHash, BlockHashOrNumber, BlockNumber, BlockWithSenders,
<<<<<<< HEAD
    ChainInfo, ChainSpec, Hardfork, Head, Header, IntegerList, LogAddressIndices, LogTopicIndices,
    Receipt, SealedBlock, SealedBlockWithSenders, SealedHeader, StorageEntry, TransactionMeta,
    TransactionSigned, TransactionSignedEcRecovered, TransactionSignedNoHash, TxHash, TxNumber,
    Withdrawal, H256, U256,
=======
    ChainInfo, ChainSpec, Hardfork, Head, Header, PruneCheckpoint, PrunePart, Receipt, SealedBlock,
    SealedBlockWithSenders, SealedHeader, StorageEntry, TransactionMeta, TransactionSigned,
    TransactionSignedEcRecovered, TransactionSignedNoHash, TxHash, TxNumber, Withdrawal, H256,
    U256,
>>>>>>> 500b0fac
};
use reth_revm_primitives::{
    config::revm_spec,
    env::{fill_block_env, fill_cfg_and_block_env, fill_cfg_env},
    primitives::{BlockEnv, CfgEnv, SpecId},
};
use reth_trie::{prefix_set::PrefixSetMut, StateRoot};
use std::{
    collections::{btree_map::Entry, BTreeMap, BTreeSet, HashMap, HashSet},
    fmt::Debug,
    ops::{Deref, DerefMut, Range, RangeBounds, RangeInclusive},
    sync::Arc,
};

/// A [`DatabaseProvider`] that holds a read-only database transaction.
pub type DatabaseProviderRO<'this, DB> = DatabaseProvider<'this, <DB as DatabaseGAT<'this>>::TX>;

/// A [`DatabaseProvider`] that holds a read-write database transaction.
///
/// Ideally this would be an alias type. However, there's some weird compiler error (<https://github.com/rust-lang/rust/issues/102211>), that forces us to wrap this in a struct instead.
/// Once that issue is solved, we can probably revert back to being an alias type.
#[derive(Debug)]
pub struct DatabaseProviderRW<'this, DB: Database>(
    pub DatabaseProvider<'this, <DB as DatabaseGAT<'this>>::TXMut>,
);

impl<'this, DB: Database> Deref for DatabaseProviderRW<'this, DB> {
    type Target = DatabaseProvider<'this, <DB as DatabaseGAT<'this>>::TXMut>;

    fn deref(&self) -> &Self::Target {
        &self.0
    }
}

impl<'this, DB: Database> DerefMut for DatabaseProviderRW<'this, DB> {
    fn deref_mut(&mut self) -> &mut Self::Target {
        &mut self.0
    }
}

impl<'this, DB: Database> DatabaseProviderRW<'this, DB> {
    /// Commit database transaction
    pub fn commit(self) -> Result<bool> {
        self.0.commit()
    }

    /// Consume `DbTx` or `DbTxMut`.
    pub fn into_tx(self) -> <DB as DatabaseGAT<'this>>::TXMut {
        self.0.into_tx()
    }
}

/// A provider struct that fetchs data from the database.
/// Wrapper around [`DbTx`] and [`DbTxMut`]. Example: [`HeaderProvider`] [`BlockHashReader`]
#[derive(Debug)]
pub struct DatabaseProvider<'this, TX>
where
    Self: 'this,
{
    /// Database transaction.
    tx: TX,
    /// Chain spec
    chain_spec: Arc<ChainSpec>,
    _phantom_data: std::marker::PhantomData<&'this TX>,
}

impl<'this, TX: DbTxMut<'this>> DatabaseProvider<'this, TX> {
    /// Creates a provider with an inner read-write transaction.
    pub fn new_rw(tx: TX, chain_spec: Arc<ChainSpec>) -> Self {
        Self { tx, chain_spec, _phantom_data: std::marker::PhantomData }
    }
}

/// For a given key, unwind all history shards that are below the given block number.
///
/// S - Sharded key subtype.
/// T - Table to walk over.
/// C - Cursor implementation.
///
/// This function walks the entries from the given start key and deletes all shards that belong to
/// the key and are below the given block number.
///
/// The boundary shard (the shard is split by the block number) is removed from the database. Any
/// indices that are above the block number are filtered out. The boundary shard is returned for
/// reinsertion (if it's not empty).
fn unwind_history_shards<'a, S, T, C>(
    cursor: &mut C,
    start_key: T::Key,
    block_number: BlockNumber,
    mut shard_belongs_to_key: impl FnMut(&T::Key) -> bool,
) -> Result<Vec<usize>>
where
    T: Table<Value = BlockNumberList>,
    T::Key: AsRef<ShardedKey<S>>,
    C: DbCursorRO<'a, T> + DbCursorRW<'a, T>,
{
    let mut item = cursor.seek_exact(start_key)?;
    while let Some((sharded_key, list)) = item {
        // If the shard does not belong to the key, break.
        if !shard_belongs_to_key(&sharded_key) {
            break
        }

        cursor.delete_current()?;

        // Check the first item.
        // If it is greater or eq to the block number, delete it.
        let first = list.iter(0).next().expect("List can't be empty");
        if first >= block_number as usize {
            item = cursor.prev()?;
            continue
        } else if block_number <= sharded_key.as_ref().highest_block_number {
            // Filter out all elements greater than block number.
            return Ok(list.iter(0).take_while(|i| *i < block_number as usize).collect::<Vec<_>>())
        } else {
            return Ok(list.iter(0).collect::<Vec<_>>())
        }
    }

    Ok(Vec::new())
}

impl<'this, TX: DbTx<'this>> DatabaseProvider<'this, TX> {
    /// Creates a provider with an inner read-only transaction.
    pub fn new(tx: TX, chain_spec: Arc<ChainSpec>) -> Self {
        Self { tx, chain_spec, _phantom_data: std::marker::PhantomData }
    }

    /// Consume `DbTx` or `DbTxMut`.
    pub fn into_tx(self) -> TX {
        self.tx
    }

    /// Pass `DbTx` or `DbTxMut` mutable reference.
    pub fn tx_mut(&mut self) -> &mut TX {
        &mut self.tx
    }

    /// Pass `DbTx` or `DbTxMut` immutable reference.
    pub fn tx_ref(&self) -> &TX {
        &self.tx
    }

    /// Return full table as Vec
    pub fn table<T: Table>(&self) -> std::result::Result<Vec<KeyValue<T>>, DatabaseError>
    where
        T::Key: Default + Ord,
    {
        self.tx
            .cursor_read::<T>()?
            .walk(Some(T::Key::default()))?
            .collect::<std::result::Result<Vec<_>, DatabaseError>>()
    }

    /// Get the mappings of log address and log topic to block numbers where they occurred.
    /// This function walks over the receipts and constructs corresponding mappings for log fields.
    ///
    /// # Returns
    ///
    /// * Mapping of log address to block numbers where they occurred.
    /// * Mapping of log topic to block numbers where they occurred.
    /// * Number of receipts walked.
    pub fn get_log_addresses_and_topics(
        &self,
        range: RangeInclusive<BlockNumber>,
    ) -> Result<(LogAddressIndices, LogTopicIndices, u64)> {
        let mut block_indices_cursor = self.tx.cursor_read::<tables::BlockBodyIndices>()?;
        let mut receipts_cursor = self.tx.cursor_read::<tables::Receipts>()?;

        let mut log_addresses: BTreeMap<Address, Vec<u64>> = BTreeMap::new();
        let mut log_topics: BTreeMap<H256, Vec<u64>> = BTreeMap::new();
        let mut num_of_receipts = 0;
        for block_entry in block_indices_cursor.walk_range(range)? {
            let (block_number, block_indices) = block_entry?;

            // Aggregate all addresses and topics from logs
            let mut block_log_addresses = BTreeSet::new();
            let mut block_log_topics = BTreeSet::new();
            for receipt_entry in receipts_cursor.walk_range(block_indices.tx_num_range())? {
                let (_, receipt) = receipt_entry?;
                for log in receipt.logs {
                    block_log_addresses.insert(log.address);
                    block_log_topics.extend(log.topics.iter());
                }
            }

            // Insert block log addresses and topics into the mappings
            for log_address in block_log_addresses {
                log_addresses.entry(log_address).or_default().push(block_number);
            }
            for log_topic in block_log_topics {
                log_topics.entry(log_topic).or_default().push(block_number);
            }
            num_of_receipts += block_indices.tx_count();
        }

        Ok((log_addresses, log_topics, num_of_receipts))
    }

    /// Get history indices in block range
    pub fn history_indices_in_block_range<K, T>(
        &self,
        key: K,
        block_range: RangeInclusive<BlockNumber>,
    ) -> Result<Option<IntegerList>>
    where
        K: PartialEq + Copy,
        T: Table<Key = ShardedKey<K>, Value = BlockNumberList>,
    {
        if block_range.is_empty() {
            return Ok(None)
        }

        // Acquire the cursor and position it the list entry that might contain the first block.
        let mut cursor = self.tx.cursor_read::<T>()?;
        let mut item = cursor.seek(ShardedKey::new(key, *block_range.start()))?;

        let mut result = Vec::new();
        'outer: while let Some((_, list)) = item.filter(|(sharded_key, _)| sharded_key.key == key) {
            for block_number in list.0.iter(0) {
                // If a block number is higher than the end of the block range, terminate.
                if block_number as u64 > *block_range.end() {
                    break 'outer
                }

                result.push(block_number);
            }

            item = cursor.next()?;
        }

        if result.is_empty() {
            Ok(None)
        } else {
            Ok(Some(IntegerList::new_pre_sorted(result)))
        }
    }
}

impl<'this, TX: DbTxMut<'this> + DbTx<'this>> DatabaseProvider<'this, TX> {
    /// Commit database transaction.
    pub fn commit(self) -> Result<bool> {
        Ok(self.tx.commit()?)
    }

    /// Unwind log history indices.
    pub fn unwind_log_history_indices(&self, range: RangeInclusive<BlockNumber>) -> Result<()> {
        let block_indices = self
            .tx
            .cursor_read::<tables::BlockBodyIndices>()?
            .walk_range(range)?
            .collect::<std::result::Result<Vec<_>, _>>()?;

        let mut log_addresses: BTreeMap<Address, u64> = BTreeMap::new();
        let mut log_topics: BTreeMap<H256, u64> = BTreeMap::new();

        // Iterate over block indices in reverse since we only need the lowest block number for
        // unwinding
        let mut receipts_cursor = self.tx.cursor_read::<tables::Receipts>()?;
        for (block_number, block_indices) in block_indices.into_iter().rev() {
            // Overwrite any log addresses and topics observed in this block with now lowest block
            // number
            for receipt_entry in receipts_cursor.walk_range(block_indices.tx_num_range())? {
                let (_, receipt) = receipt_entry?;
                for log in receipt.logs {
                    log_addresses.insert(log.address, block_number);
                    for topic in log.topics {
                        log_topics.insert(topic, block_number);
                    }
                }
            }
        }

        // Unwind log address history indices
        let mut log_address_history_cursor = self.tx.cursor_write::<tables::LogAddressHistory>()?;
        for (address, rem_index) in log_addresses {
            let partial_shard = unwind_history_shards(
                &mut log_address_history_cursor,
                ShardedKey::last(address),
                rem_index,
                |sharded_key| sharded_key.key == address,
            )?;

            // Check the last returned partial shard.
            // If it's not empty, the shard needs to be reinserted.
            if !partial_shard.is_empty() {
                log_address_history_cursor.insert(
                    ShardedKey::last(address),
                    BlockNumberList::new_pre_sorted(partial_shard),
                )?;
            }
        }

        // Unwind log topic history indices
        let mut log_topic_history_cursor = self.tx.cursor_write::<tables::LogTopicHistory>()?;
        for (topic, rem_index) in log_topics {
            let partial_shard = unwind_history_shards(
                &mut log_topic_history_cursor,
                ShardedKey::last(topic),
                rem_index,
                |sharded_key| sharded_key.key == topic,
            )?;

            // Check the last returned partial shard.
            // If it's not empty, the shard needs to be reinserted.
            if !partial_shard.is_empty() {
                log_topic_history_cursor.insert(
                    ShardedKey::last(topic),
                    BlockNumberList::new_pre_sorted(partial_shard),
                )?;
            }
        }

        Ok(())
    }

    /// Traverse over changesets and plain state and recreate the [`PostState`]s for the given range
    /// of blocks.
    ///
    /// 1. Iterate over the [BlockBodyIndices][tables::BlockBodyIndices] table to get all
    /// the transaction ids.
    /// 2. Iterate over the [StorageChangeSet][tables::StorageChangeSet] table
    /// and the [AccountChangeSet][tables::AccountChangeSet] tables in reverse order to reconstruct
    /// the changesets.
    ///     - In order to have both the old and new values in the changesets, we also access the
    ///       plain state tables.
    /// 3. While iterating over the changeset tables, if we encounter a new account or storage slot,
    /// we:
    ///     1. Take the old value from the changeset
    ///     2. Take the new value from the plain state
    ///     3. Save the old value to the local state
    /// 4. While iterating over the changeset tables, if we encounter an account/storage slot we
    /// have seen before we:
    ///     1. Take the old value from the changeset
    ///     2. Take the new value from the local state
    ///     3. Set the local state to the value in the changeset
    ///
    /// If `TAKE` is `true`, the local state will be written to the plain state tables.
    /// 5. Get all receipts from table
    fn get_take_block_execution_result_range<const TAKE: bool>(
        &self,
        range: RangeInclusive<BlockNumber>,
    ) -> Result<Vec<PostState>> {
        if range.is_empty() {
            return Ok(Vec::new())
        }

        // We are not removing block meta as it is used to get block changesets.
        let block_bodies = self.get_or_take::<tables::BlockBodyIndices, false>(range.clone())?;

        // get transaction receipts
        let from_transaction_num =
            block_bodies.first().expect("already checked if there are blocks").1.first_tx_num();
        let to_transaction_num =
            block_bodies.last().expect("already checked if there are blocks").1.last_tx_num();
        let receipts =
            self.get_or_take::<tables::Receipts, TAKE>(from_transaction_num..=to_transaction_num)?;

        let storage_range = BlockNumberAddress::range(range.clone());

        let storage_changeset =
            self.get_or_take::<tables::StorageChangeSet, TAKE>(storage_range)?;
        let account_changeset = self.get_or_take::<tables::AccountChangeSet, TAKE>(range)?;

        // iterate previous value and get plain state value to create changeset
        // Double option around Account represent if Account state is know (first option) and
        // account is removed (Second Option)
        type LocalPlainState = BTreeMap<Address, (Option<Option<Account>>, BTreeMap<H256, U256>)>;

        let mut local_plain_state: LocalPlainState = BTreeMap::new();

        // iterate in reverse and get plain state.

        // Bundle execution changeset to its particular transaction and block
        let mut block_states =
            BTreeMap::from_iter(block_bodies.iter().map(|(num, _)| (*num, PostState::default())));

        let mut plain_accounts_cursor = self.tx.cursor_write::<tables::PlainAccountState>()?;
        let mut plain_storage_cursor = self.tx.cursor_dup_write::<tables::PlainStorageState>()?;

        // add account changeset changes
        for (block_number, account_before) in account_changeset.into_iter().rev() {
            let AccountBeforeTx { info: old_info, address } = account_before;
            let new_info = match local_plain_state.entry(address) {
                Entry::Vacant(entry) => {
                    let new_account = plain_accounts_cursor.seek_exact(address)?.map(|kv| kv.1);
                    entry.insert((Some(old_info), BTreeMap::new()));
                    new_account
                }
                Entry::Occupied(mut entry) => {
                    let new_account = std::mem::replace(&mut entry.get_mut().0, Some(old_info));
                    new_account.expect("As we are stacking account first, account would always be Some(Some) or Some(None)")
                }
            };

            let post_state = block_states.entry(block_number).or_default();
            match (old_info, new_info) {
                (Some(old), Some(new)) => {
                    if new != old {
                        post_state.change_account(block_number, address, old, new);
                    } else {
                        unreachable!("Junk data in database: an account changeset did not represent any change");
                    }
                }
                (None, Some(account)) =>  post_state.create_account(block_number, address, account),
                (Some(old), None) =>
                    post_state.destroy_account(block_number, address, old),
                (None, None) => unreachable!("Junk data in database: an account changeset transitioned from no account to no account"),
            };
        }

        // add storage changeset changes
        let mut storage_changes: BTreeMap<BlockNumberAddress, StorageChangeset> = BTreeMap::new();
        for (block_and_address, storage_entry) in storage_changeset.into_iter().rev() {
            let BlockNumberAddress((_, address)) = block_and_address;
            let new_storage =
                match local_plain_state.entry(address).or_default().1.entry(storage_entry.key) {
                    Entry::Vacant(entry) => {
                        let new_storage = plain_storage_cursor
                            .seek_by_key_subkey(address, storage_entry.key)?
                            .filter(|storage| storage.key == storage_entry.key)
                            .unwrap_or_default();
                        entry.insert(storage_entry.value);
                        new_storage.value
                    }
                    Entry::Occupied(mut entry) => {
                        std::mem::replace(entry.get_mut(), storage_entry.value)
                    }
                };
            storage_changes.entry(block_and_address).or_default().insert(
                U256::from_be_bytes(storage_entry.key.0),
                (storage_entry.value, new_storage),
            );
        }

        for (BlockNumberAddress((block_number, address)), storage_changeset) in
            storage_changes.into_iter()
        {
            block_states.entry(block_number).or_default().change_storage(
                block_number,
                address,
                storage_changeset,
            );
        }

        if TAKE {
            // iterate over local plain state remove all account and all storages.
            for (address, (account, storage)) in local_plain_state.into_iter() {
                // revert account
                if let Some(account) = account {
                    let existing_entry = plain_accounts_cursor.seek_exact(address)?;
                    if let Some(account) = account {
                        plain_accounts_cursor.upsert(address, account)?;
                    } else if existing_entry.is_some() {
                        plain_accounts_cursor.delete_current()?;
                    }
                }

                // revert storages
                for (storage_key, storage_value) in storage.into_iter() {
                    let storage_entry = StorageEntry { key: storage_key, value: storage_value };
                    // delete previous value
                    // TODO: This does not use dupsort features
                    if plain_storage_cursor
                        .seek_by_key_subkey(address, storage_key)?
                        .filter(|s| s.key == storage_key)
                        .is_some()
                    {
                        plain_storage_cursor.delete_current()?
                    }

                    // TODO: This does not use dupsort features
                    // insert value if needed
                    if storage_value != U256::ZERO {
                        plain_storage_cursor.upsert(address, storage_entry)?;
                    }
                }
            }
        }

        // iterate over block body and create ExecutionResult
        let mut receipt_iter = receipts.into_iter();

        // loop break if we are at the end of the blocks.
        for (block_number, block_body) in block_bodies.into_iter() {
            for _ in block_body.tx_num_range() {
                if let Some((_, receipt)) = receipt_iter.next() {
                    block_states
                        .entry(block_number)
                        .or_default()
                        .add_receipt(block_number, receipt);
                }
            }
        }
        Ok(block_states.into_values().collect())
    }

    /// Return list of entries from table
    ///
    /// If TAKE is true, opened cursor would be write and it would delete all values from db.
    #[inline]
    pub fn get_or_take<T: Table, const TAKE: bool>(
        &self,
        range: impl RangeBounds<T::Key>,
    ) -> std::result::Result<Vec<KeyValue<T>>, DatabaseError> {
        if TAKE {
            let mut cursor_write = self.tx.cursor_write::<T>()?;
            let mut walker = cursor_write.walk_range(range)?;
            let mut items = Vec::new();
            while let Some(i) = walker.next().transpose()? {
                walker.delete_current()?;
                items.push(i)
            }
            Ok(items)
        } else {
            self.tx
                .cursor_read::<T>()?
                .walk_range(range)?
                .collect::<std::result::Result<Vec<_>, _>>()
        }
    }

    /// Get requested blocks transaction with signer
    fn get_take_block_transaction_range<const TAKE: bool>(
        &self,
        range: impl RangeBounds<BlockNumber> + Clone,
    ) -> Result<Vec<(BlockNumber, Vec<TransactionSignedEcRecovered>)>> {
        // Raad range of block bodies to get all transactions id's of this range.
        let block_bodies = self.get_or_take::<tables::BlockBodyIndices, false>(range)?;

        if block_bodies.is_empty() {
            return Ok(Vec::new())
        }

        // Compute the first and last tx ID in the range
        let first_transaction = block_bodies.first().expect("If we have headers").1.first_tx_num();
        let last_transaction = block_bodies.last().expect("Not empty").1.last_tx_num();

        // If this is the case then all of the blocks in the range are empty
        if last_transaction < first_transaction {
            return Ok(block_bodies.into_iter().map(|(n, _)| (n, Vec::new())).collect())
        }

        // Get transactions and senders
        let transactions = self
            .get_or_take::<tables::Transactions, TAKE>(first_transaction..=last_transaction)?
            .into_iter()
            .map(|(id, tx)| (id, tx.into()))
            .collect::<Vec<(u64, TransactionSigned)>>();

        let senders =
            self.get_or_take::<tables::TxSenders, TAKE>(first_transaction..=last_transaction)?;

        if TAKE {
            // Remove TxHashNumber
            let mut tx_hash_cursor = self.tx.cursor_write::<tables::TxHashNumber>()?;
            for (_, tx) in transactions.iter() {
                if tx_hash_cursor.seek_exact(tx.hash())?.is_some() {
                    tx_hash_cursor.delete_current()?;
                }
            }

            // Remove TransactionBlock index if there are transaction present
            if !transactions.is_empty() {
                let tx_id_range = transactions.first().unwrap().0..=transactions.last().unwrap().0;
                self.get_or_take::<tables::TransactionBlock, TAKE>(tx_id_range)?;
            }
        }

        // Merge transaction into blocks
        let mut block_tx = Vec::with_capacity(block_bodies.len());
        let mut senders = senders.into_iter();
        let mut transactions = transactions.into_iter();
        for (block_number, block_body) in block_bodies {
            let mut one_block_tx = Vec::with_capacity(block_body.tx_count as usize);
            for _ in block_body.tx_num_range() {
                let tx = transactions.next();
                let sender = senders.next();

                let recovered = match (tx, sender) {
                    (Some((tx_id, tx)), Some((sender_tx_id, sender))) => {
                        if tx_id != sender_tx_id {
                            Err(ProviderError::MismatchOfTransactionAndSenderId { tx_id })
                        } else {
                            Ok(TransactionSignedEcRecovered::from_signed_transaction(tx, sender))
                        }
                    }
                    (Some((tx_id, _)), _) | (_, Some((tx_id, _))) => {
                        Err(ProviderError::MismatchOfTransactionAndSenderId { tx_id })
                    }
                    (None, None) => Err(ProviderError::BlockBodyTransactionCount),
                }?;
                one_block_tx.push(recovered)
            }
            block_tx.push((block_number, one_block_tx));
        }

        Ok(block_tx)
    }

    /// Return range of blocks and its execution result
    fn get_take_block_range<const TAKE: bool>(
        &self,
        chain_spec: &ChainSpec,
        range: impl RangeBounds<BlockNumber> + Clone,
    ) -> Result<Vec<SealedBlockWithSenders>> {
        // For block we need Headers, Bodies, Uncles, withdrawals, Transactions, Signers

        let block_headers = self.get_or_take::<tables::Headers, TAKE>(range.clone())?;
        if block_headers.is_empty() {
            return Ok(Vec::new())
        }

        let block_header_hashes =
            self.get_or_take::<tables::CanonicalHeaders, TAKE>(range.clone())?;
        let block_ommers = self.get_or_take::<tables::BlockOmmers, TAKE>(range.clone())?;
        let block_withdrawals =
            self.get_or_take::<tables::BlockWithdrawals, TAKE>(range.clone())?;

        let block_tx = self.get_take_block_transaction_range::<TAKE>(range.clone())?;

        if TAKE {
            // rm HeaderTD
            self.get_or_take::<tables::HeaderTD, TAKE>(range)?;
            // rm HeaderNumbers
            let mut header_number_cursor = self.tx.cursor_write::<tables::HeaderNumbers>()?;
            for (_, hash) in block_header_hashes.iter() {
                if header_number_cursor.seek_exact(*hash)?.is_some() {
                    header_number_cursor.delete_current()?;
                }
            }
        }

        // merge all into block
        let block_header_iter = block_headers.into_iter();
        let block_header_hashes_iter = block_header_hashes.into_iter();
        let block_tx_iter = block_tx.into_iter();

        // Ommers can be empty for some blocks
        let mut block_ommers_iter = block_ommers.into_iter();
        let mut block_withdrawals_iter = block_withdrawals.into_iter();
        let mut block_ommers = block_ommers_iter.next();
        let mut block_withdrawals = block_withdrawals_iter.next();

        let mut blocks = Vec::new();
        for ((main_block_number, header), (_, header_hash), (_, tx)) in
            izip!(block_header_iter.into_iter(), block_header_hashes_iter, block_tx_iter)
        {
            let header = header.seal(header_hash);

            let (body, senders) = tx.into_iter().map(|tx| tx.to_components()).unzip();

            // Ommers can be missing
            let mut ommers = Vec::new();
            if let Some((block_number, _)) = block_ommers.as_ref() {
                if *block_number == main_block_number {
                    ommers = block_ommers.take().unwrap().1.ommers;
                    block_ommers = block_ommers_iter.next();
                }
            };

            // withdrawal can be missing
            let shanghai_is_active =
                chain_spec.fork(Hardfork::Shanghai).active_at_timestamp(header.timestamp);
            let mut withdrawals = Some(Vec::new());
            if shanghai_is_active {
                if let Some((block_number, _)) = block_withdrawals.as_ref() {
                    if *block_number == main_block_number {
                        withdrawals = Some(block_withdrawals.take().unwrap().1.withdrawals);
                        block_withdrawals = block_withdrawals_iter.next();
                    }
                }
            } else {
                withdrawals = None
            }

            blocks.push(SealedBlockWithSenders {
                block: SealedBlock { header, body, ommers, withdrawals },
                senders,
            })
        }

        Ok(blocks)
    }

    /// Insert log address index into the database. Used inside LogHistoryIndex stage.
    pub fn insert_log_address_history_index(
        &self,
        log_address_occurrences: BTreeMap<Address, Vec<u64>>,
    ) -> Result<()> {
        self.append_history_index::<_, tables::LogAddressHistory>(
            log_address_occurrences,
            ShardedKey::new,
        )
    }

    /// Insert log topic index into the database. Used inside LogHistoryIndex stage.
    pub fn insert_log_topic_history_index(
        &self,
        log_topic_occurrences: BTreeMap<H256, Vec<u64>>,
    ) -> Result<()> {
        self.append_history_index::<_, tables::LogTopicHistory>(
            log_topic_occurrences,
            ShardedKey::new,
        )
    }

    /// Unwind table by some number key.
    /// Returns number of rows unwound.
    ///
    /// Note: Key is not inclusive and specified key would stay in db.
    #[inline]
    pub fn unwind_table_by_num<T>(&self, num: u64) -> std::result::Result<usize, DatabaseError>
    where
        T: Table<Key = u64>,
    {
        self.unwind_table::<T, _>(num, |key| key)
    }

    /// Unwind the table to a provided number key.
    /// Returns number of rows unwound.
    ///
    /// Note: Key is not inclusive and specified key would stay in db.
    pub(crate) fn unwind_table<T, F>(
        &self,
        key: u64,
        mut selector: F,
    ) -> std::result::Result<usize, DatabaseError>
    where
        T: Table,
        F: FnMut(T::Key) -> u64,
    {
        let mut cursor = self.tx.cursor_write::<T>()?;
        let mut reverse_walker = cursor.walk_back(None)?;
        let mut deleted = 0;

        while let Some(Ok((entry_key, _))) = reverse_walker.next() {
            if selector(entry_key.clone()) <= key {
                break
            }
            reverse_walker.delete_current()?;
            deleted += 1;
        }

        Ok(deleted)
    }

    /// Unwind a table forward by a [Walker][reth_db::abstraction::cursor::Walker] on another table
    pub fn unwind_table_by_walker<T1, T2>(
        &self,
        start_at: T1::Key,
    ) -> std::result::Result<(), DatabaseError>
    where
        T1: Table,
        T2: Table<Key = T1::Value>,
    {
        let mut cursor = self.tx.cursor_write::<T1>()?;
        let mut walker = cursor.walk(Some(start_at))?;
        while let Some((_, value)) = walker.next().transpose()? {
            self.tx.delete::<T2>(value, None)?;
        }
        Ok(())
    }

    /// Prune the table for the specified pre-sorted key iterator.
    /// Returns number of rows pruned.
    pub fn prune_table_with_iterator<T: Table>(
        &self,
        keys: impl IntoIterator<Item = T::Key>,
    ) -> std::result::Result<usize, DatabaseError> {
        self.prune_table_with_iterator_in_batches::<T>(keys, usize::MAX, |_| {})
    }

    /// Prune the table for the specified pre-sorted key iterator, calling `chunk_callback` after
    /// every `batch_size` pruned rows.
    ///
    /// Returns number of rows pruned.
    pub fn prune_table_with_iterator_in_batches<T: Table>(
        &self,
        keys: impl IntoIterator<Item = T::Key>,
        batch_size: usize,
        mut batch_callback: impl FnMut(usize),
    ) -> std::result::Result<usize, DatabaseError> {
        let mut cursor = self.tx.cursor_write::<T>()?;
        let mut deleted = 0;

        for key in keys {
            if cursor.seek_exact(key)?.is_some() {
                cursor.delete_current()?;
            }
            deleted += 1;

            if deleted % batch_size == 0 {
                batch_callback(batch_size);
            }
        }

        if deleted % batch_size != 0 {
            batch_callback(deleted % batch_size);
        }

        Ok(deleted)
    }

    /// Prune the table for the specified key range, calling `chunk_callback` after every
    /// `batch_size` pruned rows with number of total unique keys and total rows pruned. For dupsort
    /// tables, these numbers will be different as one key can correspond to multiple rows.
    ///
    /// Returns number of rows pruned.
    pub fn prune_table_with_range_in_batches<T: Table>(
        &self,
        keys: impl RangeBounds<T::Key>,
        batch_size: usize,
        mut batch_callback: impl FnMut(usize, usize),
    ) -> std::result::Result<(), DatabaseError> {
        let mut cursor = self.tx.cursor_write::<T>()?;
        let mut walker = cursor.walk_range(keys)?;
        let mut deleted_keys = 0;
        let mut deleted_rows = 0;
        let mut previous_key = None;

        while let Some((key, _)) = walker.next().transpose()? {
            walker.delete_current()?;
            deleted_rows += 1;
            if previous_key.as_ref().map(|previous_key| previous_key != &key).unwrap_or(true) {
                deleted_keys += 1;
                previous_key = Some(key);
            }

            if deleted_rows % batch_size == 0 {
                batch_callback(deleted_keys, deleted_rows);
            }
        }

        if deleted_rows % batch_size != 0 {
            batch_callback(deleted_keys, deleted_rows);
        }

        Ok(())
    }

    /// Load shard and remove it. If list is empty, last shard was full or
    /// there are no shards at all.
    fn take_shard<T>(&self, key: T::Key) -> Result<Vec<u64>>
    where
        T: Table<Value = BlockNumberList>,
    {
        let mut cursor = self.tx.cursor_read::<T>()?;
        let shard = cursor.seek_exact(key)?;
        if let Some((shard_key, list)) = shard {
            // delete old shard so new one can be inserted.
            self.tx.delete::<T>(shard_key, None)?;
            let list = list.iter(0).map(|i| i as u64).collect::<Vec<_>>();
            return Ok(list)
        }
        Ok(Vec::new())
    }

    /// Insert history index to the database.
    ///
    /// For each updated partial key, this function removes the last shard from
    /// the database (if any), appends the new indices to it, chunks the resulting integer list and
    /// inserts the new shards back into the database.
    ///
    /// This function is used by history indexing stages.
    fn append_history_index<P, T>(
        &self,
        index_updates: BTreeMap<P, Vec<u64>>,
        mut sharded_key_factory: impl FnMut(P, BlockNumber) -> T::Key,
    ) -> Result<()>
    where
        P: Copy,
        T: Table<Value = BlockNumberList>,
    {
        for (partial_key, indices) in index_updates {
            let last_shard = self.take_shard::<T>(sharded_key_factory(partial_key, u64::MAX))?;
            // chunk indices and insert them in shards of N size.
            let indices = last_shard.iter().chain(indices.iter());
            let chunks = indices
                .chunks(sharded_key::NUM_OF_INDICES_IN_SHARD)
                .into_iter()
                .map(|chunks| chunks.map(|i| *i as usize).collect::<Vec<usize>>())
                .collect::<Vec<_>>();

            let mut chunks = chunks.into_iter().peekable();
            while let Some(list) = chunks.next() {
                let highest_block_number = if chunks.peek().is_some() {
                    *list.last().expect("`chunks` does not return empty list") as u64
                } else {
                    // Insert last list with u64::MAX
                    u64::MAX
                };
                self.tx.put::<T>(
                    sharded_key_factory(partial_key, highest_block_number),
                    BlockNumberList::new_pre_sorted(list),
                )?;
            }
        }
        Ok(())
    }
}

impl<'this, TX: DbTx<'this>> AccountReader for DatabaseProvider<'this, TX> {
    fn basic_account(&self, address: Address) -> Result<Option<Account>> {
        Ok(self.tx.get::<tables::PlainAccountState>(address)?)
    }
}

impl<'this, TX: DbTx<'this>> AccountExtReader for DatabaseProvider<'this, TX> {
    fn changed_accounts_with_range(
        &self,
        range: impl RangeBounds<BlockNumber>,
    ) -> Result<BTreeSet<Address>> {
        self.tx
            .cursor_read::<tables::AccountChangeSet>()?
            .walk_range(range)?
            .map(|entry| {
                entry.map(|(_, account_before)| account_before.address).map_err(Into::into)
            })
            .collect()
    }

    fn basic_accounts(
        &self,
        iter: impl IntoIterator<Item = Address>,
    ) -> Result<Vec<(Address, Option<Account>)>> {
        let mut plain_accounts = self.tx.cursor_read::<tables::PlainAccountState>()?;
        Ok(iter
            .into_iter()
            .map(|address| plain_accounts.seek_exact(address).map(|a| (address, a.map(|(_, v)| v))))
            .collect::<std::result::Result<Vec<_>, _>>()?)
    }

    fn changed_accounts_and_blocks_with_range(
        &self,
        range: RangeInclusive<BlockNumber>,
    ) -> Result<BTreeMap<Address, Vec<u64>>> {
        let mut changeset_cursor = self.tx.cursor_read::<tables::AccountChangeSet>()?;

        let account_transitions = changeset_cursor.walk_range(range)?.try_fold(
            BTreeMap::new(),
            |mut accounts: BTreeMap<Address, Vec<u64>>, entry| -> Result<_> {
                let (index, account) = entry?;
                accounts.entry(account.address).or_default().push(index);
                Ok(accounts)
            },
        )?;

        Ok(account_transitions)
    }
}

impl<'this, TX: DbTx<'this>> ChangeSetReader for DatabaseProvider<'this, TX> {
    fn account_block_changeset(&self, block_number: BlockNumber) -> Result<Vec<AccountBeforeTx>> {
        let range = block_number..=block_number;
        self.tx
            .cursor_read::<tables::AccountChangeSet>()?
            .walk_range(range)?
            .map(|result| -> Result<_> {
                let (_, account_before) = result?;
                Ok(account_before)
            })
            .collect()
    }
}

impl<'this, TX: DbTx<'this>> HeaderProvider for DatabaseProvider<'this, TX> {
    fn header(&self, block_hash: &BlockHash) -> Result<Option<Header>> {
        if let Some(num) = self.block_number(*block_hash)? {
            Ok(self.header_by_number(num)?)
        } else {
            Ok(None)
        }
    }

    fn header_by_number(&self, num: BlockNumber) -> Result<Option<Header>> {
        Ok(self.tx.get::<tables::Headers>(num)?)
    }

    fn header_td(&self, block_hash: &BlockHash) -> Result<Option<U256>> {
        if let Some(num) = self.block_number(*block_hash)? {
            self.header_td_by_number(num)
        } else {
            Ok(None)
        }
    }

    fn header_td_by_number(&self, number: BlockNumber) -> Result<Option<U256>> {
        if let Some(td) = self.chain_spec.final_paris_total_difficulty(number) {
            // if this block is higher than the final paris(merge) block, return the final paris
            // difficulty
            return Ok(Some(td))
        }

        Ok(self.tx.get::<tables::HeaderTD>(number)?.map(|td| td.0))
    }

    fn headers_range(&self, range: impl RangeBounds<BlockNumber>) -> Result<Vec<Header>> {
        let mut cursor = self.tx.cursor_read::<tables::Headers>()?;
        cursor
            .walk_range(range)?
            .map(|result| result.map(|(_, header)| header).map_err(Into::into))
            .collect::<Result<Vec<_>>>()
    }

    fn headers(&self, block_numbers: &[BlockNumber]) -> Result<Vec<Option<Header>>> {
        let mut cursor = self.tx.cursor_read::<tables::Headers>()?;

        let mut headers = vec![];
        for block_number in block_numbers {
            let header = cursor.seek_exact(*block_number)?;
            headers.push(header.map(|(_, header)| header));
        }

        Ok(headers)
    }

    fn sealed_headers_range(
        &self,
        range: impl RangeBounds<BlockNumber>,
    ) -> Result<Vec<SealedHeader>> {
        let mut headers = vec![];
        for entry in self.tx.cursor_read::<tables::Headers>()?.walk_range(range)? {
            let (number, header) = entry?;
            let hash = self
                .block_hash(number)?
                .ok_or_else(|| ProviderError::HeaderNotFound(number.into()))?;
            headers.push(header.seal(hash));
        }
        Ok(headers)
    }

    fn sealed_header(&self, number: BlockNumber) -> Result<Option<SealedHeader>> {
        if let Some(header) = self.header_by_number(number)? {
            let hash = self
                .block_hash(number)?
                .ok_or_else(|| ProviderError::HeaderNotFound(number.into()))?;
            Ok(Some(header.seal(hash)))
        } else {
            Ok(None)
        }
    }
}

impl<'this, TX: DbTx<'this>> BlockHashReader for DatabaseProvider<'this, TX> {
    fn block_hash(&self, number: u64) -> Result<Option<H256>> {
        Ok(self.tx.get::<tables::CanonicalHeaders>(number)?)
    }

    fn canonical_hashes_range(&self, start: BlockNumber, end: BlockNumber) -> Result<Vec<H256>> {
        let range = start..end;
        let mut cursor = self.tx.cursor_read::<tables::CanonicalHeaders>()?;
        cursor
            .walk_range(range)?
            .map(|result| result.map(|(_, hash)| hash).map_err(Into::into))
            .collect::<Result<Vec<_>>>()
    }
}

impl<'this, TX: DbTx<'this>> BlockNumReader for DatabaseProvider<'this, TX> {
    fn chain_info(&self) -> Result<ChainInfo> {
        let best_number = self.best_block_number()?;
        let best_hash = self.block_hash(best_number)?.unwrap_or_default();
        Ok(ChainInfo { best_hash, best_number })
    }

    fn best_block_number(&self) -> Result<BlockNumber> {
        Ok(self
            .get_stage_checkpoint(StageId::Finish)?
            .map(|checkpoint| checkpoint.block_number)
            .unwrap_or_default())
    }

    fn last_block_number(&self) -> Result<BlockNumber> {
        Ok(self.tx.cursor_read::<tables::CanonicalHeaders>()?.last()?.unwrap_or_default().0)
    }

    fn block_number(&self, hash: H256) -> Result<Option<BlockNumber>> {
        Ok(self.tx.get::<tables::HeaderNumbers>(hash)?)
    }
}

impl<'this, TX: DbTx<'this>> BlockReader for DatabaseProvider<'this, TX> {
    fn find_block_by_hash(&self, hash: H256, source: BlockSource) -> Result<Option<Block>> {
        if source.is_database() {
            self.block(hash.into())
        } else {
            Ok(None)
        }
    }

    fn block(&self, id: BlockHashOrNumber) -> Result<Option<Block>> {
        if let Some(number) = self.convert_hash_or_number(id)? {
            if let Some(header) = self.header_by_number(number)? {
                let withdrawals = self.withdrawals_by_block(number.into(), header.timestamp)?;
                let ommers = self.ommers(number.into())?.unwrap_or_default();
                let transactions = self
                    .transactions_by_block(number.into())?
                    .ok_or(ProviderError::BlockBodyIndicesNotFound(number))?;

                return Ok(Some(Block { header, body: transactions, ommers, withdrawals }))
            }
        }

        Ok(None)
    }

    fn blocks(&self, ids: Vec<BlockHashOrNumber>) -> Result<Vec<Option<Block>>> {
        let mut block_number_cursor = self.tx.cursor_read::<tables::HeaderNumbers>()?;
        let mut headers_cursor = self.tx.cursor_read::<tables::Headers>()?;
        let mut block_indices_cursor = self.tx.cursor_read::<tables::BlockBodyIndices>()?;
        let mut ommers_cursor = self.tx.cursor_read::<tables::BlockOmmers>()?;
        let mut tx_cursor = self.tx.cursor_read::<tables::Transactions>()?;
        let mut withdrawals_cursor = self.tx.cursor_read::<tables::BlockWithdrawals>()?;

        let mut result = Vec::with_capacity(ids.len());

        for id in ids {
            let maybe_number = match id {
                BlockHashOrNumber::Number(num) => Some(num),
                BlockHashOrNumber::Hash(hash) => {
                    block_number_cursor.seek_exact(hash)?.map(|entry| entry.1)
                }
            };

            if let Some(number) = maybe_number {
                if let Some((_, header)) = headers_cursor.seek_exact(number)? {
                    if let Some((_, body_indices)) = block_indices_cursor.seek_exact(number)? {
                        let withdrawals = if self
                            .chain_spec
                            .is_shanghai_activated_at_timestamp(header.timestamp)
                        {
                            withdrawals_cursor.seek_exact(number)?.map(|entry| entry.1.withdrawals)
                        } else {
                            None
                        };

                        let ommers =
                            if self.chain_spec.final_paris_total_difficulty(number).is_some() {
                                Vec::new()
                            } else {
                                ommers_cursor
                                    .seek_exact(number)?
                                    .map(|o| o.1.ommers)
                                    .unwrap_or_default()
                            };

                        let transactions = {
                            let mut txs = Vec::with_capacity(body_indices.tx_count as usize);
                            for tx_id in body_indices.tx_num_range() {
                                // TODO: fix error
                                let (_, transaction) = tx_cursor.seek_exact(tx_id)?.unwrap();
                                txs.push(transaction.into());
                            }
                            txs
                        };

                        result.push(Some(Block {
                            header,
                            body: transactions,
                            ommers,
                            withdrawals,
                        }));
                    }
                }
            }

            // Some data was missing
            result.push(None);
        }

        Ok(result)
    }

    fn pending_block(&self) -> Result<Option<SealedBlock>> {
        Ok(None)
    }

    fn pending_block_and_receipts(&self) -> Result<Option<(SealedBlock, Vec<Receipt>)>> {
        Ok(None)
    }

    fn ommers(&self, id: BlockHashOrNumber) -> Result<Option<Vec<Header>>> {
        if let Some(number) = self.convert_hash_or_number(id)? {
            // If the Paris (Merge) hardfork block is known and block is after it, return empty
            // ommers.
            if self.chain_spec.final_paris_total_difficulty(number).is_some() {
                return Ok(Some(Vec::new()))
            }

            let ommers = self.tx.get::<tables::BlockOmmers>(number)?.map(|o| o.ommers);
            return Ok(ommers)
        }

        Ok(None)
    }

    fn block_body_indices(&self, num: u64) -> Result<Option<StoredBlockBodyIndices>> {
        Ok(self.tx.get::<tables::BlockBodyIndices>(num)?)
    }

    /// Returns the block with senders with matching number from database.
    ///
    /// **NOTE: The transactions have invalid hashes, since they would need to be calculated on the
    /// spot, and we want fast querying.**
    ///
    /// Returns `None` if block is not found.
    fn block_with_senders(&self, block_number: BlockNumber) -> Result<Option<BlockWithSenders>> {
        let header = self
            .header_by_number(block_number)?
            .ok_or_else(|| ProviderError::HeaderNotFound(block_number.into()))?;

        let ommers = self.ommers(block_number.into())?.unwrap_or_default();
        let withdrawals = self.withdrawals_by_block(block_number.into(), header.timestamp)?;

        // Get the block body
        let body = self
            .block_body_indices(block_number)?
            .ok_or(ProviderError::BlockBodyIndicesNotFound(block_number))?;
        let tx_range = body.tx_num_range();

        let (transactions, senders) = if tx_range.is_empty() {
            (vec![], vec![])
        } else {
            (self.transactions_by_tx_range(tx_range.clone())?, self.senders_by_tx_range(tx_range)?)
        };

        let body = transactions
            .into_iter()
            .map(|tx| {
                TransactionSigned {
                    // TODO: This is the fastest way right now to make everything just work with
                    // a dummy transaction hash.
                    hash: Default::default(),
                    signature: tx.signature,
                    transaction: tx.transaction,
                }
            })
            .collect();

        Ok(Some(Block { header, body, ommers, withdrawals }.with_senders(senders)))
    }
}

impl<'this, TX: DbTx<'this>> TransactionsProvider for DatabaseProvider<'this, TX> {
    fn transaction_id(&self, tx_hash: TxHash) -> Result<Option<TxNumber>> {
        Ok(self.tx.get::<tables::TxHashNumber>(tx_hash)?)
    }

    fn transaction_by_id(&self, id: TxNumber) -> Result<Option<TransactionSigned>> {
        Ok(self.tx.get::<tables::Transactions>(id)?.map(Into::into))
    }

    fn transaction_by_id_no_hash(&self, id: TxNumber) -> Result<Option<TransactionSignedNoHash>> {
        Ok(self.tx.get::<tables::Transactions>(id)?)
    }

    fn transaction_by_hash(&self, hash: TxHash) -> Result<Option<TransactionSigned>> {
        if let Some(id) = self.transaction_id(hash)? {
            Ok(self.transaction_by_id_no_hash(id)?.map(|tx| TransactionSigned {
                hash,
                signature: tx.signature,
                transaction: tx.transaction,
            }))
        } else {
            Ok(None)
        }
        .map(|tx| tx.map(Into::into))
    }

    fn transaction_by_hash_with_meta(
        &self,
        tx_hash: TxHash,
    ) -> Result<Option<(TransactionSigned, TransactionMeta)>> {
        let mut transaction_cursor = self.tx.cursor_read::<tables::TransactionBlock>()?;
        if let Some(transaction_id) = self.transaction_id(tx_hash)? {
            if let Some(tx) = self.transaction_by_id_no_hash(transaction_id)? {
                let transaction = TransactionSigned {
                    hash: tx_hash,
                    signature: tx.signature,
                    transaction: tx.transaction,
                };
                if let Some(block_number) =
                    transaction_cursor.seek(transaction_id).map(|b| b.map(|(_, bn)| bn))?
                {
                    if let Some(sealed_header) = self.sealed_header(block_number)? {
                        let (header, block_hash) = sealed_header.split();
                        if let Some(block_body) = self.block_body_indices(block_number)? {
                            // the index of the tx in the block is the offset:
                            // len([start..tx_id])
                            // SAFETY: `transaction_id` is always `>=` the block's first
                            // index
                            let index = transaction_id - block_body.first_tx_num();

                            let meta = TransactionMeta {
                                tx_hash,
                                index,
                                block_hash,
                                block_number,
                                base_fee: header.base_fee_per_gas,
                            };

                            return Ok(Some((transaction, meta)))
                        }
                    }
                }
            }
        }

        Ok(None)
    }

    fn transaction_block(&self, id: TxNumber) -> Result<Option<BlockNumber>> {
        let mut cursor = self.tx.cursor_read::<tables::TransactionBlock>()?;
        Ok(cursor.seek(id)?.map(|(_, bn)| bn))
    }

    fn transactions_by_block(
        &self,
        id: BlockHashOrNumber,
    ) -> Result<Option<Vec<TransactionSigned>>> {
        let mut tx_cursor = self.tx.cursor_read::<tables::Transactions>()?;
        if let Some(block_number) = self.convert_hash_or_number(id)? {
            if let Some(body) = self.block_body_indices(block_number)? {
                let tx_range = body.tx_num_range();
                return if tx_range.is_empty() {
                    Ok(Some(Vec::new()))
                } else {
                    let transactions = tx_cursor
                        .walk_range(tx_range)?
                        .map(|result| result.map(|(_, tx)| tx.into()))
                        .collect::<std::result::Result<Vec<_>, _>>()?;
                    Ok(Some(transactions))
                }
            }
        }
        Ok(None)
    }

    fn transactions_by_block_range(
        &self,
        range: impl RangeBounds<BlockNumber>,
    ) -> Result<Vec<Vec<TransactionSigned>>> {
        let mut results = Vec::new();
        let mut body_cursor = self.tx.cursor_read::<tables::BlockBodyIndices>()?;
        let mut tx_cursor = self.tx.cursor_read::<tables::Transactions>()?;
        for entry in body_cursor.walk_range(range)? {
            let (_, body) = entry?;
            let tx_num_range = body.tx_num_range();
            if tx_num_range.is_empty() {
                results.push(Vec::new());
            } else {
                results.push(
                    tx_cursor
                        .walk_range(tx_num_range)?
                        .map(|result| result.map(|(_, tx)| tx.into()))
                        .collect::<std::result::Result<Vec<_>, _>>()?,
                );
            }
        }
        Ok(results)
    }

    fn transactions_by_tx_range(
        &self,
        range: impl RangeBounds<TxNumber>,
    ) -> Result<Vec<TransactionSignedNoHash>> {
        Ok(self
            .tx
            .cursor_read::<tables::Transactions>()?
            .walk_range(range)?
            .map(|entry| entry.map(|tx| tx.1))
            .collect::<std::result::Result<Vec<_>, _>>()?)
    }

    fn senders_by_tx_range(&self, range: impl RangeBounds<TxNumber>) -> Result<Vec<Address>> {
        Ok(self
            .tx
            .cursor_read::<tables::TxSenders>()?
            .walk_range(range)?
            .map(|entry| entry.map(|sender| sender.1))
            .collect::<std::result::Result<Vec<_>, _>>()?)
    }

    fn transaction_sender(&self, id: TxNumber) -> Result<Option<Address>> {
        Ok(self.tx.get::<tables::TxSenders>(id)?)
    }
}

impl<'this, TX: DbTx<'this>> ReceiptProvider for DatabaseProvider<'this, TX> {
    fn receipt(&self, id: TxNumber) -> Result<Option<Receipt>> {
        Ok(self.tx.get::<tables::Receipts>(id)?)
    }

    fn receipt_by_hash(&self, hash: TxHash) -> Result<Option<Receipt>> {
        if let Some(id) = self.transaction_id(hash)? {
            self.receipt(id)
        } else {
            Ok(None)
        }
    }

    fn receipts_by_block(&self, block: BlockHashOrNumber) -> Result<Option<Vec<Receipt>>> {
        if let Some(number) = self.convert_hash_or_number(block)? {
            if let Some(body) = self.block_body_indices(number)? {
                let tx_range = body.tx_num_range();
                return if tx_range.is_empty() {
                    Ok(Some(Vec::new()))
                } else {
                    let mut receipts_cursor = self.tx.cursor_read::<tables::Receipts>()?;
                    let receipts = receipts_cursor
                        .walk_range(tx_range)?
                        .map(|result| result.map(|(_, receipt)| receipt))
                        .collect::<std::result::Result<Vec<_>, _>>()?;
                    Ok(Some(receipts))
                }
            }
        }
        Ok(None)
    }
}

impl<'this, TX: DbTx<'this>> LogIndexProvider for DatabaseProvider<'this, TX> {
    fn log_address_indices(
        &self,
        address: Address,
        block_range: RangeInclusive<BlockNumber>,
    ) -> Result<Option<IntegerList>> {
        self.history_indices_in_block_range::<_, tables::LogAddressHistory>(address, block_range)
    }

    fn log_topic_indices(
        &self,
        topic: H256,
        block_range: RangeInclusive<BlockNumber>,
    ) -> Result<Option<IntegerList>> {
        self.history_indices_in_block_range::<_, tables::LogTopicHistory>(topic, block_range)
    }
}

impl<'this, TX: DbTx<'this>> WithdrawalsProvider for DatabaseProvider<'this, TX> {
    fn withdrawals_by_block(
        &self,
        id: BlockHashOrNumber,
        timestamp: u64,
    ) -> Result<Option<Vec<Withdrawal>>> {
        if self.chain_spec.is_shanghai_activated_at_timestamp(timestamp) {
            if let Some(number) = self.convert_hash_or_number(id)? {
                // If we are past shanghai, then all blocks should have a withdrawal list, even if
                // empty
                let withdrawals = self
                    .tx
                    .get::<tables::BlockWithdrawals>(number)
                    .map(|w| w.map(|w| w.withdrawals))?
                    .unwrap_or_default();
                return Ok(Some(withdrawals))
            }
        }
        Ok(None)
    }

    fn latest_withdrawal(&self) -> Result<Option<Withdrawal>> {
        let latest_block_withdrawal = self.tx.cursor_read::<tables::BlockWithdrawals>()?.last()?;
        Ok(latest_block_withdrawal
            .and_then(|(_, mut block_withdrawal)| block_withdrawal.withdrawals.pop()))
    }
}

impl<'this, TX: DbTx<'this>> EvmEnvProvider for DatabaseProvider<'this, TX> {
    fn fill_env_at(
        &self,
        cfg: &mut CfgEnv,
        block_env: &mut BlockEnv,
        at: BlockHashOrNumber,
    ) -> Result<()> {
        let hash = self.convert_number(at)?.ok_or(ProviderError::HeaderNotFound(at))?;
        let header = self.header(&hash)?.ok_or(ProviderError::HeaderNotFound(at))?;
        self.fill_env_with_header(cfg, block_env, &header)
    }

    fn fill_env_with_header(
        &self,
        cfg: &mut CfgEnv,
        block_env: &mut BlockEnv,
        header: &Header,
    ) -> Result<()> {
        let total_difficulty = self
            .header_td_by_number(header.number)?
            .ok_or_else(|| ProviderError::HeaderNotFound(header.number.into()))?;
        fill_cfg_and_block_env(cfg, block_env, &self.chain_spec, header, total_difficulty);
        Ok(())
    }

    fn fill_block_env_at(&self, block_env: &mut BlockEnv, at: BlockHashOrNumber) -> Result<()> {
        let hash = self.convert_number(at)?.ok_or(ProviderError::HeaderNotFound(at))?;
        let header = self.header(&hash)?.ok_or(ProviderError::HeaderNotFound(at))?;

        self.fill_block_env_with_header(block_env, &header)
    }

    fn fill_block_env_with_header(&self, block_env: &mut BlockEnv, header: &Header) -> Result<()> {
        let total_difficulty = self
            .header_td_by_number(header.number)?
            .ok_or_else(|| ProviderError::HeaderNotFound(header.number.into()))?;
        let spec_id = revm_spec(
            &self.chain_spec,
            Head {
                number: header.number,
                timestamp: header.timestamp,
                difficulty: header.difficulty,
                total_difficulty,
                // Not required
                hash: Default::default(),
            },
        );
        let after_merge = spec_id >= SpecId::MERGE;
        fill_block_env(block_env, &self.chain_spec, header, after_merge);
        Ok(())
    }

    fn fill_cfg_env_at(&self, cfg: &mut CfgEnv, at: BlockHashOrNumber) -> Result<()> {
        let hash = self.convert_number(at)?.ok_or(ProviderError::HeaderNotFound(at))?;
        let header = self.header(&hash)?.ok_or(ProviderError::HeaderNotFound(at))?;
        self.fill_cfg_env_with_header(cfg, &header)
    }

    fn fill_cfg_env_with_header(&self, cfg: &mut CfgEnv, header: &Header) -> Result<()> {
        let total_difficulty = self
            .header_td_by_number(header.number)?
            .ok_or_else(|| ProviderError::HeaderNotFound(header.number.into()))?;
        fill_cfg_env(cfg, &self.chain_spec, header, total_difficulty);
        Ok(())
    }
}

impl<'this, TX: DbTx<'this>> StageCheckpointReader for DatabaseProvider<'this, TX> {
    fn get_stage_checkpoint(&self, id: StageId) -> Result<Option<StageCheckpoint>> {
        Ok(self.tx.get::<tables::SyncStage>(id.to_string())?)
    }

    /// Get stage checkpoint progress.
    fn get_stage_checkpoint_progress(&self, id: StageId) -> Result<Option<Vec<u8>>> {
        Ok(self.tx.get::<tables::SyncStageProgress>(id.to_string())?)
    }
}

impl<'this, TX: DbTxMut<'this>> StageCheckpointWriter for DatabaseProvider<'this, TX> {
    /// Save stage checkpoint progress.
    fn save_stage_checkpoint_progress(&self, id: StageId, checkpoint: Vec<u8>) -> Result<()> {
        Ok(self.tx.put::<tables::SyncStageProgress>(id.to_string(), checkpoint)?)
    }

    /// Save stage checkpoint.
    fn save_stage_checkpoint(&self, id: StageId, checkpoint: StageCheckpoint) -> Result<()> {
        Ok(self.tx.put::<tables::SyncStage>(id.to_string(), checkpoint)?)
    }

    fn update_pipeline_stages(
        &self,
        block_number: BlockNumber,
        drop_stage_checkpoint: bool,
    ) -> Result<()> {
        // iterate over all existing stages in the table and update its progress.
        let mut cursor = self.tx.cursor_write::<tables::SyncStage>()?;
        for stage_id in StageId::ALL {
            let (_, checkpoint) = cursor.seek_exact(stage_id.to_string())?.unwrap_or_default();
            cursor.upsert(
                stage_id.to_string(),
                StageCheckpoint {
                    block_number,
                    ..if drop_stage_checkpoint { Default::default() } else { checkpoint }
                },
            )?;
        }

        Ok(())
    }
}

impl<'this, TX: DbTx<'this>> StorageReader for DatabaseProvider<'this, TX> {
    fn plainstate_storages(
        &self,
        addresses_with_keys: impl IntoIterator<Item = (Address, impl IntoIterator<Item = H256>)>,
    ) -> Result<Vec<(Address, Vec<StorageEntry>)>> {
        let mut plain_storage = self.tx.cursor_dup_read::<tables::PlainStorageState>()?;

        addresses_with_keys
            .into_iter()
            .map(|(address, storage)| {
                storage
                    .into_iter()
                    .map(|key| -> Result<_> {
                        Ok(plain_storage
                            .seek_by_key_subkey(address, key)?
                            .filter(|v| v.key == key)
                            .unwrap_or_else(|| StorageEntry { key, value: Default::default() }))
                    })
                    .collect::<Result<Vec<_>>>()
                    .map(|storage| (address, storage))
            })
            .collect::<Result<Vec<(_, _)>>>()
    }

    fn changed_storages_with_range(
        &self,
        range: RangeInclusive<BlockNumber>,
    ) -> Result<BTreeMap<Address, BTreeSet<H256>>> {
        self.tx
            .cursor_read::<tables::StorageChangeSet>()?
            .walk_range(BlockNumberAddress::range(range))?
            // fold all storages and save its old state so we can remove it from HashedStorage
            // it is needed as it is dup table.
            .try_fold(BTreeMap::new(), |mut accounts: BTreeMap<Address, BTreeSet<H256>>, entry| {
                let (BlockNumberAddress((_, address)), storage_entry) = entry?;
                accounts.entry(address).or_default().insert(storage_entry.key);
                Ok(accounts)
            })
    }

    fn changed_storages_and_blocks_with_range(
        &self,
        range: RangeInclusive<BlockNumber>,
    ) -> Result<BTreeMap<(Address, H256), Vec<u64>>> {
        let mut changeset_cursor = self.tx.cursor_read::<tables::StorageChangeSet>()?;

        let storage_changeset_lists =
            changeset_cursor.walk_range(BlockNumberAddress::range(range))?.try_fold(
                BTreeMap::new(),
                |mut storages: BTreeMap<(Address, H256), Vec<u64>>, entry| -> Result<_> {
                    let (index, storage) = entry?;
                    storages
                        .entry((index.address(), storage.key))
                        .or_default()
                        .push(index.block_number());
                    Ok(storages)
                },
            )?;

        Ok(storage_changeset_lists)
    }
}

impl<'this, TX: DbTxMut<'this> + DbTx<'this>> HashingWriter for DatabaseProvider<'this, TX> {
    fn insert_hashes(
        &self,
        range: RangeInclusive<BlockNumber>,
        end_block_hash: H256,
        expected_state_root: H256,
    ) -> Result<()> {
        // Initialize prefix sets.
        let mut account_prefix_set = PrefixSetMut::default();
        let mut storage_prefix_set: HashMap<H256, PrefixSetMut> = HashMap::default();
        let mut destroyed_accounts = HashSet::default();

        // storage hashing stage
        {
            let lists = self.changed_storages_with_range(range.clone())?;
            let storages = self.plainstate_storages(lists)?;
            let storage_entries = self.insert_storage_for_hashing(storages)?;
            for (hashed_address, hashed_slots) in storage_entries {
                account_prefix_set.insert(Nibbles::unpack(hashed_address));
                for slot in hashed_slots {
                    storage_prefix_set
                        .entry(hashed_address)
                        .or_default()
                        .insert(Nibbles::unpack(slot));
                }
            }
        }

        // account hashing stage
        {
            let lists = self.changed_accounts_with_range(range.clone())?;
            let accounts = self.basic_accounts(lists)?;
            let hashed_addresses = self.insert_account_for_hashing(accounts)?;
            for (hashed_address, account) in hashed_addresses {
                account_prefix_set.insert(Nibbles::unpack(hashed_address));
                if account.is_none() {
                    destroyed_accounts.insert(hashed_address);
                }
            }
        }

        // merkle tree
        {
            // This is the same as `StateRoot::incremental_root_with_updates`, only the prefix sets
            // are pre-loaded.
            let (state_root, trie_updates) = StateRoot::new(&self.tx)
                .with_changed_account_prefixes(account_prefix_set.freeze())
                .with_changed_storage_prefixes(
                    storage_prefix_set.into_iter().map(|(k, v)| (k, v.freeze())).collect(),
                )
                .with_destroyed_accounts(destroyed_accounts)
                .root_with_updates()
                .map_err(Into::<reth_db::DatabaseError>::into)?;
            if state_root != expected_state_root {
                return Err(ProviderError::StateRootMismatch {
                    got: state_root,
                    expected: expected_state_root,
                    block_number: *range.end(),
                    block_hash: end_block_hash,
                }
                .into())
            }
            trie_updates.flush(&self.tx)?;
        }
        Ok(())
    }

    fn unwind_storage_hashing(
        &self,
        range: Range<BlockNumberAddress>,
    ) -> Result<HashMap<H256, BTreeSet<H256>>> {
        let mut hashed_storage = self.tx.cursor_dup_write::<tables::HashedStorage>()?;

        // Aggregate all block changesets and make list of accounts that have been changed.
        let hashed_storages = self
            .tx
            .cursor_read::<tables::StorageChangeSet>()?
            .walk_range(range)?
            .collect::<std::result::Result<Vec<_>, _>>()?
            .into_iter()
            .rev()
            // fold all account to get the old balance/nonces and account that needs to be removed
            .fold(
                BTreeMap::new(),
                |mut accounts: BTreeMap<(Address, H256), U256>,
                 (BlockNumberAddress((_, address)), storage_entry)| {
                    accounts.insert((address, storage_entry.key), storage_entry.value);
                    accounts
                },
            )
            .into_iter()
            // hash addresses and collect it inside sorted BTreeMap.
            // We are doing keccak only once per address.
            .map(|((address, key), value)| ((keccak256(address), keccak256(key)), value))
            .collect::<BTreeMap<_, _>>();

        let mut hashed_storage_keys: HashMap<H256, BTreeSet<H256>> = HashMap::default();
        for (hashed_address, hashed_slot) in hashed_storages.keys() {
            hashed_storage_keys.entry(*hashed_address).or_default().insert(*hashed_slot);
        }

        hashed_storages
            .into_iter()
            // Apply values to HashedStorage (if Value is zero just remove it);
            .try_for_each(|((hashed_address, key), value)| -> Result<()> {
                if hashed_storage
                    .seek_by_key_subkey(hashed_address, key)?
                    .filter(|entry| entry.key == key)
                    .is_some()
                {
                    hashed_storage.delete_current()?;
                }

                if value != U256::ZERO {
                    hashed_storage.upsert(hashed_address, StorageEntry { key, value })?;
                }
                Ok(())
            })?;

        Ok(hashed_storage_keys)
    }

    fn insert_storage_for_hashing(
        &self,
        storages: impl IntoIterator<Item = (Address, impl IntoIterator<Item = StorageEntry>)>,
    ) -> Result<HashMap<H256, BTreeSet<H256>>> {
        // hash values
        let hashed_storages =
            storages.into_iter().fold(BTreeMap::new(), |mut map, (address, storage)| {
                let storage = storage.into_iter().fold(BTreeMap::new(), |mut map, entry| {
                    map.insert(keccak256(entry.key), entry.value);
                    map
                });
                map.insert(keccak256(address), storage);
                map
            });

        let hashed_storage_keys =
            HashMap::from_iter(hashed_storages.iter().map(|(hashed_address, entries)| {
                (*hashed_address, BTreeSet::from_iter(entries.keys().copied()))
            }));

        let mut hashed_storage_cursor = self.tx.cursor_dup_write::<tables::HashedStorage>()?;
        // Hash the address and key and apply them to HashedStorage (if Storage is None
        // just remove it);
        hashed_storages.into_iter().try_for_each(|(hashed_address, storage)| {
            storage.into_iter().try_for_each(|(key, value)| -> Result<()> {
                if hashed_storage_cursor
                    .seek_by_key_subkey(hashed_address, key)?
                    .filter(|entry| entry.key == key)
                    .is_some()
                {
                    hashed_storage_cursor.delete_current()?;
                }

                if value != U256::ZERO {
                    hashed_storage_cursor.upsert(hashed_address, StorageEntry { key, value })?;
                }
                Ok(())
            })
        })?;

        Ok(hashed_storage_keys)
    }

    fn unwind_account_hashing(
        &self,
        range: RangeInclusive<BlockNumber>,
    ) -> Result<BTreeMap<H256, Option<Account>>> {
        let mut hashed_accounts_cursor = self.tx.cursor_write::<tables::HashedAccount>()?;

        // Aggregate all block changesets and make a list of accounts that have been changed.
        let hashed_accounts = self
            .tx
            .cursor_read::<tables::AccountChangeSet>()?
            .walk_range(range)?
            .collect::<std::result::Result<Vec<_>, _>>()?
            .into_iter()
            .rev()
            // fold all account to get the old balance/nonces and account that needs to be removed
            .fold(
                BTreeMap::new(),
                |mut accounts: BTreeMap<Address, Option<Account>>, (_, account_before)| {
                    accounts.insert(account_before.address, account_before.info);
                    accounts
                },
            )
            .into_iter()
            // hash addresses and collect it inside sorted BTreeMap.
            // We are doing keccak only once per address.
            .map(|(address, account)| (keccak256(address), account))
            .collect::<BTreeMap<_, _>>();

        hashed_accounts
            .iter()
            // Apply values to HashedState (if Account is None remove it);
            .try_for_each(|(hashed_address, account)| -> Result<()> {
                if let Some(account) = account {
                    hashed_accounts_cursor.upsert(*hashed_address, *account)?;
                } else if hashed_accounts_cursor.seek_exact(*hashed_address)?.is_some() {
                    hashed_accounts_cursor.delete_current()?;
                }
                Ok(())
            })?;

        Ok(hashed_accounts)
    }

    fn insert_account_for_hashing(
        &self,
        accounts: impl IntoIterator<Item = (Address, Option<Account>)>,
    ) -> Result<BTreeMap<H256, Option<Account>>> {
        let mut hashed_accounts_cursor = self.tx.cursor_write::<tables::HashedAccount>()?;

        let hashed_accounts = accounts.into_iter().fold(
            BTreeMap::new(),
            |mut map: BTreeMap<H256, Option<Account>>, (address, account)| {
                map.insert(keccak256(address), account);
                map
            },
        );

        hashed_accounts.iter().try_for_each(|(hashed_address, account)| -> Result<()> {
            if let Some(account) = account {
                hashed_accounts_cursor.upsert(*hashed_address, *account)?
            } else if hashed_accounts_cursor.seek_exact(*hashed_address)?.is_some() {
                hashed_accounts_cursor.delete_current()?;
            }
            Ok(())
        })?;

        Ok(hashed_accounts)
    }
}

impl<'this, TX: DbTxMut<'this> + DbTx<'this>> HistoryWriter for DatabaseProvider<'this, TX> {
    fn calculate_history_indices(&self, range: RangeInclusive<BlockNumber>) -> Result<()> {
        // account history stage
        {
            let indices = self.changed_accounts_and_blocks_with_range(range.clone())?;
            self.insert_account_history_index(indices)?;
        }

        // storage history stage
        {
            let indices = self.changed_storages_and_blocks_with_range(range)?;
            self.insert_storage_history_index(indices)?;
        }

        Ok(())
    }

    fn insert_storage_history_index(
        &self,
        storage_transitions: BTreeMap<(Address, H256), Vec<u64>>,
    ) -> Result<()> {
        self.append_history_index::<_, tables::StorageHistory>(
            storage_transitions,
            |(address, storage_key), highest_block_number| {
                StorageShardedKey::new(address, storage_key, highest_block_number)
            },
        )
    }

    fn insert_account_history_index(
        &self,
        account_transitions: BTreeMap<Address, Vec<u64>>,
    ) -> Result<()> {
        self.append_history_index::<_, tables::AccountHistory>(account_transitions, ShardedKey::new)
    }

    fn unwind_storage_history_indices(&self, range: Range<BlockNumberAddress>) -> Result<usize> {
        let storage_changesets = self
            .tx
            .cursor_read::<tables::StorageChangeSet>()?
            .walk_range(range)?
            .collect::<std::result::Result<Vec<_>, _>>()?;
        let changesets = storage_changesets.len();

        let last_indices = storage_changesets
            .into_iter()
            // reverse so we can get lowest block number where we need to unwind account.
            .rev()
            // fold all storages and get last block number
            .fold(
                BTreeMap::new(),
                |mut accounts: BTreeMap<(Address, H256), u64>, (index, storage)| {
                    // we just need address and lowest block number.
                    accounts.insert((index.address(), storage.key), index.block_number());
                    accounts
                },
            );

        let mut cursor = self.tx.cursor_write::<tables::StorageHistory>()?;
        for ((address, storage_key), rem_index) in last_indices {
            let partial_shard = unwind_history_shards::<_, tables::StorageHistory, _>(
                &mut cursor,
                StorageShardedKey::last(address, storage_key),
                rem_index,
                |storage_sharded_key| {
                    storage_sharded_key.address == address &&
                        storage_sharded_key.sharded_key.key == storage_key
                },
            )?;

            // Check the last returned partial shard.
            // If it's not empty, the shard needs to be reinserted.
            if !partial_shard.is_empty() {
                cursor.insert(
                    StorageShardedKey::last(address, storage_key),
                    BlockNumberList::new_pre_sorted(partial_shard),
                )?;
            }
        }

        Ok(changesets)
    }

    fn unwind_account_history_indices(&self, range: RangeInclusive<BlockNumber>) -> Result<usize> {
        let account_changeset = self
            .tx
            .cursor_read::<tables::AccountChangeSet>()?
            .walk_range(range)?
            .collect::<std::result::Result<Vec<_>, _>>()?;
        let changesets = account_changeset.len();

        let last_indices = account_changeset
            .into_iter()
            // reverse so we can get lowest block number where we need to unwind account.
            .rev()
            // fold all account and get last block number
            .fold(BTreeMap::new(), |mut accounts: BTreeMap<Address, u64>, (index, account)| {
                // we just need address and lowest block number.
                accounts.insert(account.address, index);
                accounts
            });

        // Unwind the account history index.
        let mut cursor = self.tx.cursor_write::<tables::AccountHistory>()?;
        for (address, rem_index) in last_indices {
            let partial_shard = unwind_history_shards::<_, tables::AccountHistory, _>(
                &mut cursor,
                ShardedKey::last(address),
                rem_index,
                |sharded_key| sharded_key.key == address,
            )?;

            // Check the last returned partial shard.
            // If it's not empty, the shard needs to be reinserted.
            if !partial_shard.is_empty() {
                cursor.insert(
                    ShardedKey::last(address),
                    BlockNumberList::new_pre_sorted(partial_shard),
                )?;
            }
        }

        Ok(changesets)
    }
}

impl<'this, TX: DbTxMut<'this> + DbTx<'this>> BlockExecutionWriter for DatabaseProvider<'this, TX> {
    fn get_or_take_block_and_execution_range<const TAKE: bool>(
        &self,
        chain_spec: &ChainSpec,
        range: RangeInclusive<BlockNumber>,
    ) -> Result<Vec<(SealedBlockWithSenders, PostState)>> {
        if TAKE {
            let storage_range = BlockNumberAddress::range(range.clone());

            // Initialize prefix sets.
            let mut account_prefix_set = PrefixSetMut::default();
            let mut storage_prefix_set: HashMap<H256, PrefixSetMut> = HashMap::default();
            let mut destroyed_accounts = HashSet::default();

            // Unwind account hashes. Add changed accounts to account prefix set.
            let hashed_addresses = self.unwind_account_hashing(range.clone())?;
            for (hashed_address, account) in hashed_addresses {
                account_prefix_set.insert(Nibbles::unpack(hashed_address));
                if account.is_none() {
                    destroyed_accounts.insert(hashed_address);
                }
            }

            // Unwind account history indices.
            self.unwind_account_history_indices(range.clone())?;

            // Unwind storage hashes. Add changed account and storage keys to corresponding prefix
            // sets.
            let storage_entries = self.unwind_storage_hashing(storage_range.clone())?;
            for (hashed_address, hashed_slots) in storage_entries {
                account_prefix_set.insert(Nibbles::unpack(hashed_address));
                for slot in hashed_slots {
                    storage_prefix_set
                        .entry(hashed_address)
                        .or_default()
                        .insert(Nibbles::unpack(slot));
                }
            }

            // Unwind storage history indices.
            self.unwind_storage_history_indices(storage_range)?;

            // Calculate the reverted merkle root.
            // This is the same as `StateRoot::incremental_root_with_updates`, only the prefix sets
            // are pre-loaded.
            let (new_state_root, trie_updates) = StateRoot::new(&self.tx)
                .with_changed_account_prefixes(account_prefix_set.freeze())
                .with_changed_storage_prefixes(
                    storage_prefix_set.into_iter().map(|(k, v)| (k, v.freeze())).collect(),
                )
                .with_destroyed_accounts(destroyed_accounts)
                .root_with_updates()
                .map_err(Into::<reth_db::DatabaseError>::into)?;

            let parent_number = range.start().saturating_sub(1);
            let parent_state_root = self
                .header_by_number(parent_number)?
                .ok_or_else(|| ProviderError::HeaderNotFound(parent_number.into()))?
                .state_root;

            // state root should be always correct as we are reverting state.
            // but for sake of double verification we will check it again.
            if new_state_root != parent_state_root {
                let parent_hash = self
                    .block_hash(parent_number)?
                    .ok_or_else(|| ProviderError::HeaderNotFound(parent_number.into()))?;
                return Err(ProviderError::UnwindStateRootMismatch {
                    got: new_state_root,
                    expected: parent_state_root,
                    block_number: parent_number,
                    block_hash: parent_hash,
                }
                .into())
            }
            trie_updates.flush(&self.tx)?;
        }
        // get blocks
        let blocks = self.get_take_block_range::<TAKE>(chain_spec, range.clone())?;
        let unwind_to = blocks.first().map(|b| b.number.saturating_sub(1));
        // get execution res
        let execution_res = self.get_take_block_execution_result_range::<TAKE>(range.clone())?;
        // combine them
        let blocks_with_exec_result: Vec<_> = blocks.into_iter().zip(execution_res).collect();

        // remove block bodies it is needed for both get block range and get block execution results
        // that is why it is deleted afterwards.
        if TAKE {
            // rm block bodies
            self.get_or_take::<tables::BlockBodyIndices, TAKE>(range)?;

            // Update pipeline progress
            if let Some(fork_number) = unwind_to {
                self.update_pipeline_stages(fork_number, true)?;
            }
        }

        // return them
        Ok(blocks_with_exec_result)
    }
}

impl<'this, TX: DbTxMut<'this> + DbTx<'this>> BlockWriter for DatabaseProvider<'this, TX> {
    fn insert_block(
        &self,
        block: SealedBlock,
        senders: Option<Vec<Address>>,
    ) -> Result<StoredBlockBodyIndices> {
        let block_number = block.number;
        self.tx.put::<tables::CanonicalHeaders>(block.number, block.hash())?;
        // Put header with canonical hashes.
        self.tx.put::<tables::Headers>(block.number, block.header.as_ref().clone())?;
        self.tx.put::<tables::HeaderNumbers>(block.hash(), block.number)?;

        // total difficulty
        let ttd = if block.number == 0 {
            block.difficulty
        } else {
            let parent_block_number = block.number - 1;
            let parent_ttd = self.header_td_by_number(parent_block_number)?.unwrap_or_default();
            parent_ttd + block.difficulty
        };

        self.tx.put::<tables::HeaderTD>(block.number, ttd.into())?;

        // insert body ommers data
        if !block.ommers.is_empty() {
            self.tx.put::<tables::BlockOmmers>(
                block.number,
                StoredBlockOmmers { ommers: block.ommers },
            )?;
        }

        let mut next_tx_num = self
            .tx
            .cursor_read::<tables::Transactions>()?
            .last()?
            .map(|(n, _)| n + 1)
            .unwrap_or_default();
        let first_tx_num = next_tx_num;

        let tx_count = block.body.len() as u64;

        let senders_len = senders.as_ref().map(|s| s.len());
        let tx_iter = if Some(block.body.len()) == senders_len {
            block.body.into_iter().zip(senders.unwrap()).collect::<Vec<(_, _)>>()
        } else {
            block
                .body
                .into_iter()
                .map(|tx| {
                    let signer = tx.recover_signer();
                    (tx, signer.unwrap_or_default())
                })
                .collect::<Vec<(_, _)>>()
        };

        for (transaction, sender) in tx_iter {
            let hash = transaction.hash();
            self.tx.put::<tables::TxSenders>(next_tx_num, sender)?;
            self.tx.put::<tables::Transactions>(next_tx_num, transaction.into())?;
            self.tx.put::<tables::TxHashNumber>(hash, next_tx_num)?;
            next_tx_num += 1;
        }

        if let Some(withdrawals) = block.withdrawals {
            if !withdrawals.is_empty() {
                self.tx.put::<tables::BlockWithdrawals>(
                    block_number,
                    StoredBlockWithdrawals { withdrawals },
                )?;
            }
        }

        let block_indices = StoredBlockBodyIndices { first_tx_num, tx_count };
        self.tx.put::<tables::BlockBodyIndices>(block_number, block_indices.clone())?;

        if !block_indices.is_empty() {
            self.tx.put::<tables::TransactionBlock>(block_indices.last_tx_num(), block_number)?;
        }

        Ok(block_indices)
    }

    fn append_blocks_with_post_state(
        &self,
        blocks: Vec<SealedBlockWithSenders>,
        state: PostState,
    ) -> Result<()> {
        if blocks.is_empty() {
            return Ok(())
        }
        let new_tip = blocks.last().unwrap();
        let new_tip_number = new_tip.number;

        let first_number = blocks.first().unwrap().number;

        let last = blocks.last().unwrap();
        let last_block_number = last.number;
        let last_block_hash = last.hash();
        let expected_state_root = last.state_root;

        // Insert the blocks
        for block in blocks {
            let (block, senders) = block.into_components();
            self.insert_block(block, Some(senders))?;
        }

        // Write state and changesets to the database.
        // Must be written after blocks because of the receipt lookup.
        state.write_to_db(self.tx_ref(), new_tip_number)?;

        self.insert_hashes(first_number..=last_block_number, last_block_hash, expected_state_root)?;

        self.calculate_history_indices(first_number..=last_block_number)?;

        // Update pipeline progress
        self.update_pipeline_stages(new_tip_number, false)?;

        Ok(())
    }
}

impl<'this, TX: DbTx<'this>> PruneCheckpointReader for DatabaseProvider<'this, TX> {
    fn get_prune_checkpoint(&self, part: PrunePart) -> Result<Option<PruneCheckpoint>> {
        Ok(self.tx.get::<tables::PruneCheckpoints>(part)?)
    }
}

impl<'this, TX: DbTxMut<'this>> PruneCheckpointWriter for DatabaseProvider<'this, TX> {
    fn save_prune_checkpoint(&self, part: PrunePart, checkpoint: PruneCheckpoint) -> Result<()> {
        Ok(self.tx.put::<tables::PruneCheckpoints>(part, checkpoint)?)
    }
}<|MERGE_RESOLUTION|>--- conflicted
+++ resolved
@@ -4,14 +4,9 @@
         AccountExtReader, BlockSource, ChangeSetReader, ReceiptProvider, StageCheckpointWriter,
     },
     AccountReader, BlockExecutionWriter, BlockHashReader, BlockNumReader, BlockReader, BlockWriter,
-<<<<<<< HEAD
-    EvmEnvProvider, HashingWriter, HeaderProvider, HistoryWriter, LogIndexProvider, PostState,
-    ProviderError, StageCheckpointReader, StorageReader, TransactionsProvider, WithdrawalsProvider,
-=======
-    EvmEnvProvider, HashingWriter, HeaderProvider, HistoryWriter, PostState, ProviderError,
+    EvmEnvProvider, HashingWriter, HeaderProvider, HistoryWriter, LogIndexProvider, PostState, ProviderError,
     PruneCheckpointReader, PruneCheckpointWriter, StageCheckpointReader, StorageReader,
     TransactionsProvider, WithdrawalsProvider,
->>>>>>> 500b0fac
 };
 use itertools::{izip, Itertools};
 use reth_db::{
@@ -33,17 +28,10 @@
     stage::{StageCheckpoint, StageId},
     trie::Nibbles,
     Account, Address, Block, BlockHash, BlockHashOrNumber, BlockNumber, BlockWithSenders,
-<<<<<<< HEAD
-    ChainInfo, ChainSpec, Hardfork, Head, Header, IntegerList, LogAddressIndices, LogTopicIndices,
-    Receipt, SealedBlock, SealedBlockWithSenders, SealedHeader, StorageEntry, TransactionMeta,
-    TransactionSigned, TransactionSignedEcRecovered, TransactionSignedNoHash, TxHash, TxNumber,
-    Withdrawal, H256, U256,
-=======
-    ChainInfo, ChainSpec, Hardfork, Head, Header, PruneCheckpoint, PrunePart, Receipt, SealedBlock,
+    ChainInfo, ChainSpec, Hardfork, Head, Header, IntegerList, LogAddressIndices, LogTopicIndices,PruneCheckpoint, PrunePart, Receipt, SealedBlock,
     SealedBlockWithSenders, SealedHeader, StorageEntry, TransactionMeta, TransactionSigned,
     TransactionSignedEcRecovered, TransactionSignedNoHash, TxHash, TxNumber, Withdrawal, H256,
     U256,
->>>>>>> 500b0fac
 };
 use reth_revm_primitives::{
     config::revm_spec,
